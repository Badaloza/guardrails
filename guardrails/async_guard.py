--- conflicted
+++ resolved
@@ -90,22 +90,9 @@
             *args,
             **kwargs,
         ):
-<<<<<<< HEAD
 
             messages = kwargs.get("messages")
 
-=======
-            if prompt_params is not None or prompt is not None or instructions is not None or msg_history is not None:
-                warnings.warn(
-                    "The `prompt_params`, `prompt`, `instructions`, and `msg_history` arguments are deprecated. "
-                    "This will be removed in 0.6.x."
-                    "Please use the messages and model interface without an llm_api unless using a custom callable."
-                    "For for example:"
-                    "messages=[{ \"content\": \"Hello, how are you?\",\"role\": \"user\"}], \"model\"=\"gpt4.o\""
-                    "See https://docs.guardrails.io/guardrails/guard#TODOMakeTheseDocs for more information.",
-                    FutureWarning,
-                )
->>>>>>> 7f9f797b
             if metadata is None:
                 metadata = {}
             if full_schema_reask is None:
