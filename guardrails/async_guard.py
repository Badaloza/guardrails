--- conflicted
+++ resolved
@@ -85,11 +85,7 @@
         async def __exec(
             self: AsyncGuard,
             *args,
-<<<<<<< HEAD
-            llm_api: Optional[Union[Callable, Callable[[Any], Awaitable[Any]]]],
-=======
             llm_api: Optional[Callable[..., Awaitable[Any]]],
->>>>>>> 7bc0ac98
             llm_output: Optional[str] = None,
             prompt_params: Optional[Dict] = None,
             num_reasks: Optional[int] = None,
@@ -281,11 +277,7 @@
 
     async def __call__(
         self,
-<<<<<<< HEAD
-        llm_api: Optional[Union[Callable, Callable[[Any], Awaitable[Any]]]],
-=======
-        llm_api: Callable[..., Awaitable[Any]],
->>>>>>> 7bc0ac98
+        llm_api: Optional[Callable[..., Awaitable[Any]]]=None,
         *args,
         prompt_params: Optional[Dict] = None,
         num_reasks: Optional[int] = 1,
