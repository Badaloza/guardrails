--- conflicted
+++ resolved
@@ -77,29 +77,14 @@
     @property
     def error_spans_in_output(self) -> List[ErrorSpan]:
         """The error spans from the LLM response.
-<<<<<<< HEAD
-        These indices are relative to the complete LLM output."""
-=======
 
         These indices are relative to the complete LLM output.
         """
->>>>>>> 0aede77e
         total_len = 0
         spans_in_output = []
         for log in self.validator_logs:
             result = log.validation_result
             if isinstance(result, FailResult):
-<<<<<<< HEAD
-                for error_span in result.error_spans:
-                    spans_in_output.append(
-                        ErrorSpan(
-                            start=error_span.start + total_len,
-                            end=error_span.end + total_len,
-                            reason=error_span.reason,
-                        )
-                    )
-            if result.validated_chunk is not None:
-=======
                 if result.error_spans is not None:
                     for error_span in result.error_spans:
                         spans_in_output.append(
@@ -110,7 +95,6 @@
                             )
                         )
             if result and result.validated_chunk is not None:
->>>>>>> 0aede77e
                 total_len += len(result.validated_chunk)
         return spans_in_output
 
