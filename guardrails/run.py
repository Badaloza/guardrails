import copy
import json
from typing import Any, Dict, List, Optional, Sequence, Tuple, Type, Union

from eliot import add_destinations, start_action
from pydantic import BaseModel

from guardrails.classes.history import Call, Inputs, Iteration, Outputs
from guardrails.cli_dir.hub.credentials import Credentials
from guardrails.datatypes import verify_metadata_requirements
from guardrails.errors import ValidationError
from guardrails.llm_providers import (
    AsyncPromptCallableBase,
    OpenAICallable,
    OpenAIChatCallable,
    PromptCallableBase,
)
from guardrails.logger import logger, set_scope
from guardrails.prompt import Instructions, Prompt
from guardrails.schema import Schema, StringSchema
from guardrails.utils.exception_utils import UserFacingException
from guardrails.utils.hub_telemetry_utils import HubTelemetry
from guardrails.utils.llm_response import LLMResponse
from guardrails.utils.openai_utils import OPENAI_VERSION
from guardrails.utils.reask_utils import (
    NonParseableReAsk,
    ReAsk,
    SkeletonReAsk,
    reasks_to_dict,
)
<<<<<<< HEAD
from guardrails.utils.telemetry_utils import async_trace, trace
from guardrails.validator_base import ValidatorError
=======
>>>>>>> cb013ae9

add_destinations(logger.debug)


class Runner:
    """Runner class that calls an LLM API with a prompt, and performs input and
    output validation.

    This class will repeatedly call the API until the
    reask budget is exhausted, or the output is valid.

    Args:
        prompt: The prompt to use.
        api: The LLM API to call, which should return a string.
        output_schema: The output schema to use for validation.
        num_reasks: The maximum number of times to reask the LLM in case of
            validation failure, defaults to 0.
        output: The output to use instead of calling the API, used in cases
            where the output is already known.
    """

    def __init__(
        self,
        output_schema: Schema,
        num_reasks: int,
        prompt: Optional[Union[str, Prompt]] = None,
        instructions: Optional[Union[str, Instructions]] = None,
        msg_history: Optional[List[Dict]] = None,
        api: Optional[PromptCallableBase] = None,
        prompt_schema: Optional[StringSchema] = None,
        instructions_schema: Optional[StringSchema] = None,
        msg_history_schema: Optional[StringSchema] = None,
        metadata: Optional[Dict[str, Any]] = None,
        output: Optional[str] = None,
        base_model: Optional[Type[BaseModel]] = None,
        full_schema_reask: bool = False,
    ):
        if prompt:
            assert api, "Must provide an API if a prompt is provided."
            assert not output, "Cannot provide both a prompt and output."

        if isinstance(prompt, str):
            self.prompt = Prompt(prompt, output_schema=output_schema.transpile())
        else:
            self.prompt = prompt

        if isinstance(instructions, str):
            self.instructions = Instructions(
                instructions, output_schema=output_schema.transpile()
            )
        else:
            self.instructions = instructions

        if msg_history:
            msg_history = copy.deepcopy(msg_history)
            msg_history_copy = []
            for msg in msg_history:
                msg["content"] = Prompt(
                    msg["content"], output_schema=output_schema.transpile()
                )
                msg_history_copy.append(msg)
            self.msg_history = msg_history_copy
        else:
            self.msg_history = None

        self.api = api
        self.prompt_schema = prompt_schema
        self.instructions_schema = instructions_schema
        self.msg_history_schema = msg_history_schema
        self.output_schema = output_schema
        self.num_reasks = num_reasks
        self.metadata = metadata or {}
        self.output = output
        self.base_model = base_model
        self.full_schema_reask = full_schema_reask

        # Get metrics opt-out from credentials
        self._disable_tracer = Credentials.from_rc_file().no_metrics
        if self._disable_tracer.strip().lower() == "true":
            self._disable_tracer = True
        elif self._disable_tracer.strip().lower() == "false":
            self._disable_tracer = False

        if not self._disable_tracer:
            # Get the HubTelemetry singleton
            self._hub_telemetry = HubTelemetry()

    def __call__(self, call_log: Call, prompt_params: Optional[Dict] = None) -> Call:
        """Execute the runner by repeatedly calling step until the reask budget
        is exhausted.

        Args:
            prompt_params: Parameters to pass to the prompt in order to
                generate the prompt string.

        Returns:
            The Call log for this run.
        """
        try:
            if prompt_params is None:
                prompt_params = {}

            # check if validator requirements are fulfilled
            missing_keys = verify_metadata_requirements(
                self.metadata, self.output_schema.root_datatype
            )
            if missing_keys:
                raise ValueError(
                    f"Missing required metadata keys: {', '.join(missing_keys)}"
                )

            # Figure out if we need to include instructions in the prompt.
            include_instructions = not (
                self.instructions is None and self.msg_history is None
            )

            with start_action(
                action_type="run",
                instructions=self.instructions,
                prompt=self.prompt,
                api=self.api,
                prompt_schema=self.prompt_schema,
                instructions_schema=self.instructions_schema,
                msg_history_schema=self.msg_history_schema,
                output_schema=self.output_schema,
                num_reasks=self.num_reasks,
                metadata=self.metadata,
            ):
                (
                    instructions,
                    prompt,
                    msg_history,
                    prompt_schema,
                    instructions_schema,
                    msg_history_schema,
                    output_schema,
                ) = (
                    self.instructions,
                    self.prompt,
                    self.msg_history,
                    self.prompt_schema,
                    self.instructions_schema,
                    self.msg_history_schema,
                    self.output_schema,
                )
                for index in range(self.num_reasks + 1):
                    # Run a single step.
                    iteration = self.step(
                        index=index,
                        api=self.api,
                        instructions=instructions,
                        prompt=prompt,
                        msg_history=msg_history,
                        prompt_params=prompt_params,
                        prompt_schema=prompt_schema,
                        instructions_schema=instructions_schema,
                        msg_history_schema=msg_history_schema,
                        output_schema=output_schema,
                        output=self.output if index == 0 else None,
                        call_log=call_log,
                    )

                    # Loop again?
                    if not self.do_loop(index, iteration.reasks):
                        break

                    # Get new prompt and output schema.
                    (
                        prompt,
                        instructions,
                        output_schema,
                        msg_history,
                    ) = self.prepare_to_loop(
                        iteration.reasks,
                        call_log.validation_output,
                        output_schema,
                        prompt_params=prompt_params,
                        include_instructions=include_instructions,
                    )

                # Log how many times we reasked
                # Use the HubTelemetry singleton
                if not self._disable_tracer:
                    self._hub_telemetry.create_new_span(
                        span_name="/reasks",
                        attributes=[("reask_count", index)],
                        is_parent=False,  # This span has no children
                        has_parent=True,  # This span has a parent
                    )

        except UserFacingException as e:
            # Because Pydantic v1 doesn't respect property setters
            call_log._exception = e.original_exception
            raise e.original_exception
        except Exception as e:
            # Because Pydantic v1 doesn't respect property setters
            call_log._exception = e
            raise e
        return call_log

    @trace(name="step")
    def step(
        self,
        index: int,
        api: Optional[PromptCallableBase],
        instructions: Optional[Instructions],
        prompt: Optional[Prompt],
        msg_history: Optional[List[Dict]],
        prompt_params: Dict,
        prompt_schema: Optional[StringSchema],
        instructions_schema: Optional[StringSchema],
        msg_history_schema: Optional[StringSchema],
        output_schema: Schema,
        call_log: Call,
        output: Optional[str] = None,
    ) -> Iteration:
        """Run a full step."""
        inputs = Inputs(
            llm_api=api,
            llm_output=output,
            instructions=instructions,
            prompt=prompt,
            msg_history=msg_history,
            prompt_params=prompt_params,
            num_reasks=self.num_reasks,
            metadata=self.metadata,
            full_schema_reask=self.full_schema_reask,
        )
        outputs = Outputs()
        iteration = Iteration(inputs=inputs, outputs=outputs)
        set_scope(str(id(iteration)))
        call_log.iterations.push(iteration)

        try:
            with start_action(
                action_type="step",
                index=index,
                instructions=instructions,
                prompt=prompt,
                prompt_params=prompt_params,
                prompt_schema=prompt_schema,
                instructions_schema=instructions_schema,
                msg_history_schema=msg_history_schema,
                output_schema=output_schema,
            ):
                # Prepare: run pre-processing, and input validation.
                if output:
                    instructions = None
                    prompt = None
                    msg_history = None
                else:
                    instructions, prompt, msg_history = self.prepare(
                        call_log,
                        index,
                        instructions,
                        prompt,
                        msg_history,
                        prompt_params,
                        api,
                        prompt_schema,
                        instructions_schema,
                        msg_history_schema,
                        output_schema,
                    )

                iteration.inputs.instructions = instructions
                iteration.inputs.prompt = prompt
                iteration.inputs.msg_history = msg_history

                # Call: run the API.
                llm_response = self.call(
                    index, instructions, prompt, msg_history, api, output
                )

                iteration.outputs.llm_response_info = llm_response
                raw_output = llm_response.output

                # Parse: parse the output.
                parsed_output, parsing_error = self.parse(
                    index, raw_output, output_schema
                )
                if parsing_error:
                    iteration.outputs.exception = parsing_error
                    iteration.outputs.error = str(parsing_error)

                iteration.outputs.parsed_output = parsed_output

                # Validate: run output validation.
                if parsing_error and isinstance(parsed_output, NonParseableReAsk):
                    reasks, _ = self.introspect(index, parsed_output, output_schema)
                else:
                    # Validate: run output validation.
                    validated_output = self.validate(
                        iteration, index, parsed_output, output_schema
                    )
                    iteration.outputs.validation_output = validated_output

                    # Introspect: inspect validated output for reasks.
                    reasks, valid_output = self.introspect(
                        index, validated_output, output_schema
                    )
                    iteration.outputs.validated_output = valid_output

                iteration.outputs.reasks = reasks

        except Exception as e:
            error_message = str(e)
            iteration.outputs.error = error_message
            iteration.outputs.exception = e
            raise e
        return iteration

    def validate_msg_history(
        self,
        call_log: Call,
        msg_history: List[Dict],
        msg_history_schema: StringSchema,
    ):
        msg_str = msg_history_string(msg_history)
        inputs = Inputs(
            llm_output=msg_str,
        )
        iteration = Iteration(inputs=inputs)
        call_log.iterations.insert(0, iteration)
        validated_msg_history = msg_history_schema.validate(
            iteration, msg_str, self.metadata
        )
        iteration.outputs.validation_output = validated_msg_history
        if isinstance(validated_msg_history, ReAsk):
            raise ValidationError(
                f"Message history validation failed: " f"{validated_msg_history}"
            )
        if validated_msg_history != msg_str:
            raise ValidationError("Message history validation failed")

    def prepare_msg_history(
        self,
        call_log: Call,
        msg_history: List[Dict],
        prompt_params: Dict,
        msg_history_schema: Optional[StringSchema],
    ):
        msg_history = copy.deepcopy(msg_history)
        # Format any variables in the message history with the prompt params.
        for msg in msg_history:
            msg["content"] = msg["content"].format(**prompt_params)

        # validate msg_history
        if msg_history_schema is not None:
            self.validate_msg_history(call_log, msg_history, msg_history_schema)

        return msg_history

    def validate_prompt(
        self,
        call_log: Call,
        prompt_schema: StringSchema,
        prompt: Prompt,
    ):
        inputs = Inputs(
            llm_output=prompt.source,
        )
        iteration = Iteration(inputs=inputs)
        call_log.iterations.insert(0, iteration)
        validated_prompt = prompt_schema.validate(
            iteration, prompt.source, self.metadata
        )
        iteration.outputs.validation_output = validated_prompt
        if validated_prompt is None:
            raise ValidationError("Prompt validation failed")
        if isinstance(validated_prompt, ReAsk):
            raise ValidationError(f"Prompt validation failed: {validated_prompt}")
        return Prompt(validated_prompt)

    def validate_instructions(
        self,
        call_log: Call,
        instructions_schema: StringSchema,
        instructions: Instructions,
    ):
        inputs = Inputs(
            llm_output=instructions.source,
        )
        iteration = Iteration(inputs=inputs)
        call_log.iterations.insert(0, iteration)
        validated_instructions = instructions_schema.validate(
            iteration, instructions.source, self.metadata
        )
        iteration.outputs.validation_output = validated_instructions
        if validated_instructions is None:
            raise ValidationError("Instructions validation failed")
        if isinstance(validated_instructions, ReAsk):
            raise ValidationError(
                f"Instructions validation failed: {validated_instructions}"
            )
        return Instructions(validated_instructions)

    def prepare_prompt(
        self,
        call_log: Call,
        instructions: Optional[Instructions],
        prompt: Prompt,
        prompt_params: Dict,
        api: Union[PromptCallableBase, AsyncPromptCallableBase],
        prompt_schema: Optional[StringSchema],
        instructions_schema: Optional[StringSchema],
        output_schema: Schema,
    ):
        if isinstance(prompt, str):
            prompt = Prompt(prompt)

        prompt = prompt.format(**prompt_params)

        # TODO(shreya): should there be any difference
        #  to parsing params for prompt?
        if instructions is not None and isinstance(instructions, Instructions):
            instructions = instructions.format(**prompt_params)

        instructions, prompt = output_schema.preprocess_prompt(
            api, instructions, prompt
        )

        # validate prompt
        if prompt_schema is not None and prompt is not None:
            prompt = self.validate_prompt(call_log, prompt_schema, prompt)

        # validate instructions
        if instructions_schema is not None and instructions is not None:
            instructions = self.validate_instructions(
                call_log, instructions_schema, instructions
            )

        return instructions, prompt

    def prepare(
        self,
        call_log: Call,
        index: int,
        instructions: Optional[Instructions],
        prompt: Optional[Prompt],
        msg_history: Optional[List[Dict]],
        prompt_params: Dict,
        api: Optional[Union[PromptCallableBase, AsyncPromptCallableBase]],
        prompt_schema: Optional[StringSchema],
        instructions_schema: Optional[StringSchema],
        msg_history_schema: Optional[StringSchema],
        output_schema: Schema,
    ) -> Tuple[Optional[Instructions], Optional[Prompt], Optional[List[Dict]]]:
        """Prepare by running pre-processing and input validation.

        Returns:
            The instructions, prompt, and message history.
        """
        with start_action(action_type="prepare", index=index) as action:
            if api is None:
                raise UserFacingException(ValueError("API must be provided."))

            if prompt_params is None:
                prompt_params = {}

            if msg_history:
                if prompt_schema is not None or instructions_schema is not None:
                    raise UserFacingException(
                        ValueError(
                            "Prompt and instructions validation are "
                            "not supported when using message history."
                        )
                    )
                prompt, instructions = None, None
                msg_history = self.prepare_msg_history(
                    call_log, msg_history, prompt_params, msg_history_schema
                )
            elif prompt is not None:
                if msg_history_schema is not None:
                    raise UserFacingException(
                        ValueError(
                            "Message history validation is "
                            "not supported when using prompt/instructions."
                        )
                    )
                msg_history = None
                instructions, prompt = self.prepare_prompt(
                    call_log,
                    instructions,
                    prompt,
                    prompt_params,
                    api,
                    prompt_schema,
                    instructions_schema,
                    output_schema,
                )
            else:
                raise UserFacingException(
                    ValueError("'prompt' or 'msg_history' must be provided.")
                )

            action.log(
                message_type="info",
                instructions=instructions,
                prompt=prompt,
                prompt_params=prompt_params,
                validated_prompt_params=prompt_params,
            )

        return instructions, prompt, msg_history

    @trace(name="call")
    def call(
        self,
        index: int,
        instructions: Optional[Instructions],
        prompt: Optional[Prompt],
        msg_history: Optional[List[Dict[str, str]]],
        api: Optional[PromptCallableBase],
        output: Optional[str] = None,
    ) -> LLMResponse:
        """Run a step.

        1. Query the LLM API,
        2. Convert the response string to a dict,
        3. Log the output
        """

        with start_action(action_type="call", index=index, prompt=prompt) as action:
            if output is not None:
                llm_response = LLMResponse(
                    output=output,
                )
            elif api is None:
                raise ValueError("API or output must be provided.")
            elif msg_history:
                try:
                    llm_response = api(
                        msg_history=msg_history_source(msg_history),
                        base_model=self.base_model,
                    )
                except Exception:
                    # If the API call fails, try calling again without the base model.
                    llm_response = api(msg_history=msg_history_source(msg_history))
            elif prompt and instructions:
                try:
                    llm_response = api(
                        prompt.source,
                        instructions=instructions.source,
                        base_model=self.base_model,
                    )
                except Exception:
                    llm_response = api(prompt.source, instructions=instructions.source)
            elif prompt:
                try:
                    llm_response = api(prompt.source, base_model=self.base_model)
                except Exception:
                    llm_response = api(prompt.source)
            else:
                raise ValueError("'prompt' or 'msg_history' must be provided.")

            action.log(
                message_type="info",
                output=llm_response,
            )

            return llm_response

    def parse(
        self,
        index: int,
        output: str,
        output_schema: Schema,
    ):
        with start_action(action_type="parse", index=index) as action:
            parsed_output, error = output_schema.parse(output)

            action.log(
                message_type="info",
                parsed_output=parsed_output,
                error=error,
            )

            return parsed_output, error

    def validate(
        self,
        iteration: Iteration,
        index: int,
        parsed_output: Any,
        output_schema: Schema,
        **kwargs,
    ):
        """Validate the output."""
        with start_action(action_type="validate", index=index) as action:
            validated_output = output_schema.validate(
                iteration, parsed_output, self.metadata, attempt_number=index, **kwargs
            )

            action.log(
                message_type="info",
                validated_output=reasks_to_dict(validated_output),
            )

            return validated_output

    def introspect(
        self,
        index: int,
        validated_output: Any,
        output_schema: Schema,
    ) -> Tuple[Sequence[ReAsk], Optional[Union[str, Dict]]]:
        """Introspect the validated output."""
        with start_action(action_type="introspect", index=index) as action:
            if validated_output is None:
                return [], None
            reasks, valid_output = output_schema.introspect(validated_output)

            action.log(
                message_type="info",
                reasks=[r.__dict__ for r in reasks],
            )

            return reasks, valid_output

    def do_loop(self, index: int, reasks: Sequence[ReAsk]) -> bool:
        """Determine if we should loop again."""
        if reasks and index < self.num_reasks:
            return True
        return False

    def prepare_to_loop(
        self,
        reasks: Sequence[ReAsk],
        validated_output: Optional[Union[str, Dict, ReAsk]],
        output_schema: Schema,
        prompt_params: Dict,
        include_instructions: bool = False,
    ) -> Tuple[Prompt, Optional[Instructions], Schema, Optional[List[Dict]]]:
        """Prepare to loop again."""
        output_schema, prompt, instructions = output_schema.get_reask_setup(
            reasks=reasks,
            original_response=validated_output,
            use_full_schema=self.full_schema_reask,
            prompt_params=prompt_params,
        )
        if not include_instructions:
            instructions = None
        msg_history = None  # clear msg history for reasking
        return prompt, instructions, output_schema, msg_history


class AsyncRunner(Runner):
    def __init__(
        self,
        output_schema: Schema,
        num_reasks: int,
        prompt: Optional[Union[str, Prompt]] = None,
        instructions: Optional[Union[str, Instructions]] = None,
        msg_history: Optional[List[Dict]] = None,
        api: Optional[AsyncPromptCallableBase] = None,
        prompt_schema: Optional[StringSchema] = None,
        instructions_schema: Optional[StringSchema] = None,
        msg_history_schema: Optional[StringSchema] = None,
        metadata: Optional[Dict[str, Any]] = None,
        output: Optional[str] = None,
        base_model: Optional[Type[BaseModel]] = None,
        full_schema_reask: bool = False,
    ):
        super().__init__(
            output_schema=output_schema,
            num_reasks=num_reasks,
            prompt=prompt,
            instructions=instructions,
            msg_history=msg_history,
            api=api,
            prompt_schema=prompt_schema,
            instructions_schema=instructions_schema,
            msg_history_schema=msg_history_schema,
            metadata=metadata,
            output=output,
            base_model=base_model,
            full_schema_reask=full_schema_reask,
        )
        self.api: Optional[AsyncPromptCallableBase] = api

    async def async_run(
        self, call_log: Call, prompt_params: Optional[Dict] = None
    ) -> Call:
        """Execute the runner by repeatedly calling step until the reask budget
        is exhausted.

        Args:
            prompt_params: Parameters to pass to the prompt in order to
                generate the prompt string.

        Returns:
            The Call log for this run.
        """
        try:
            if prompt_params is None:
                prompt_params = {}

            # check if validator requirements are fulfilled
            missing_keys = verify_metadata_requirements(
                self.metadata, self.output_schema.root_datatype
            )

            if missing_keys:
                raise ValueError(
                    f"Missing required metadata keys: {', '.join(missing_keys)}"
                )

            with start_action(
                action_type="run",
                instructions=self.instructions,
                prompt=self.prompt,
                api=self.api,
                prompt_schema=self.prompt_schema,
                instructions_schema=self.instructions_schema,
                msg_history_schema=self.msg_history_schema,
                output_schema=self.output_schema,
                num_reasks=self.num_reasks,
                metadata=self.metadata,
            ):
                (
                    instructions,
                    prompt,
                    msg_history,
                    prompt_schema,
                    instructions_schema,
                    msg_history_schema,
                    output_schema,
                ) = (
                    self.instructions,
                    self.prompt,
                    self.msg_history,
                    self.prompt_schema,
                    self.instructions_schema,
                    self.msg_history_schema,
                    self.output_schema,
                )
                for index in range(self.num_reasks + 1):
                    # Run a single step.
                    iteration = await self.async_step(
                        index=index,
                        api=self.api,
                        instructions=instructions,
                        prompt=prompt,
                        msg_history=msg_history,
                        prompt_params=prompt_params,
                        prompt_schema=prompt_schema,
                        instructions_schema=instructions_schema,
                        msg_history_schema=msg_history_schema,
                        output_schema=output_schema,
                        output=self.output if index == 0 else None,
                        call_log=call_log,
                    )

                    # Loop again?
                    if not self.do_loop(index, iteration.reasks):
                        break

                    # Get new prompt and output schema.
                    (
                        prompt,
                        instructions,
                        output_schema,
                        msg_history,
                    ) = self.prepare_to_loop(
                        iteration.reasks,
                        call_log.validation_output,
                        output_schema,
                        prompt_params=prompt_params,
                    )
        except UserFacingException as e:
            # Because Pydantic v1 doesn't respect property setters
            call_log._exception = e.original_exception
            raise e.original_exception
        except Exception as e:
            # Because Pydantic v1 doesn't respect property setters
            call_log._exception = e
            raise e

        return call_log

    @async_trace(name="step")
    async def async_step(
        self,
        index: int,
        api: Optional[AsyncPromptCallableBase],
        instructions: Optional[Instructions],
        prompt: Optional[Prompt],
        msg_history: Optional[List[Dict]],
        prompt_params: Dict,
        prompt_schema: Optional[StringSchema],
        instructions_schema: Optional[StringSchema],
        msg_history_schema: Optional[StringSchema],
        output_schema: Schema,
        call_log: Call,
        output: Optional[str] = None,
    ) -> Iteration:
        """Run a full step."""
        inputs = Inputs(
            llm_api=api,
            llm_output=output,
            instructions=instructions,
            prompt=prompt,
            msg_history=msg_history,
            prompt_params=prompt_params,
            num_reasks=self.num_reasks,
            metadata=self.metadata,
            full_schema_reask=self.full_schema_reask,
        )
        outputs = Outputs()
        iteration = Iteration(inputs=inputs, outputs=outputs)
        call_log.iterations.push(iteration)

        try:
            with start_action(
                action_type="step",
                index=index,
                instructions=instructions,
                prompt=prompt,
                prompt_params=prompt_params,
                prompt_schema=prompt_schema,
                instructions_schema=instructions_schema,
                msg_history_schema=msg_history_schema,
                output_schema=output_schema,
            ):
                # Prepare: run pre-processing, and input validation.
                if output:
                    instructions = None
                    prompt = None
                    msg_history = None
                else:
                    instructions, prompt, msg_history = await self.async_prepare(
                        call_log,
                        index,
                        instructions,
                        prompt,
                        msg_history,
                        prompt_params,
                        api,
                        prompt_schema,
                        instructions_schema,
                        msg_history_schema,
                        output_schema,
                    )

                iteration.inputs.instructions = instructions
                iteration.inputs.prompt = prompt
                iteration.inputs.msg_history = msg_history

                # Call: run the API.
                llm_response = await self.async_call(
                    index, instructions, prompt, msg_history, api, output
                )

                iteration.outputs.llm_response_info = llm_response
                output = llm_response.output

                # Parse: parse the output.
                parsed_output, parsing_error = self.parse(index, output, output_schema)
                if parsing_error:
                    # Parsing errors are captured and not raised
                    #   because they are recoverable
                    #   i.e. result in a reask
                    iteration.outputs.exception = parsing_error
                    iteration.outputs.error = str(parsing_error)

                iteration.outputs.parsed_output = parsed_output

                if parsing_error and isinstance(parsed_output, NonParseableReAsk):
                    reasks, _ = self.introspect(index, parsed_output, output_schema)
                else:
                    # Validate: run output validation.
                    validated_output = await self.async_validate(
                        iteration, index, parsed_output, output_schema
                    )
                    iteration.outputs.validation_output = validated_output

                    # Introspect: inspect validated output for reasks.
                    reasks, valid_output = self.introspect(
                        index, validated_output, output_schema
                    )
                    iteration.outputs.validated_output = valid_output

                iteration.outputs.reasks = reasks

        except Exception as e:
            error_message = str(e)
            iteration.outputs.error = error_message
            iteration.outputs.exception = e
            raise e
        return iteration

    @async_trace(name="call")
    async def async_call(
        self,
        index: int,
        instructions: Optional[Instructions],
        prompt: Optional[Prompt],
        msg_history: Optional[List[Dict]],
        api: Optional[AsyncPromptCallableBase],
        output: Optional[str] = None,
    ) -> LLMResponse:
        """Run a step.

        1. Query the LLM API,
        2. Convert the response string to a dict,
        3. Log the output
        """
        with start_action(action_type="call", index=index, prompt=prompt) as action:
            if output is not None:
                llm_response = LLMResponse(
                    output=output,
                )
            elif api is None:
                raise ValueError("Either API or output must be provided.")
            elif msg_history:
                try:
                    llm_response = await api(
                        msg_history=msg_history_source(msg_history),
                        base_model=self.base_model,
                    )
                except Exception:
                    # If the API call fails, try calling again without the base model.
                    llm_response = await api(
                        msg_history=msg_history_source(msg_history)
                    )
            elif prompt and instructions:
                try:
                    llm_response = await api(
                        prompt.source,
                        instructions=instructions.source,
                        base_model=self.base_model,
                    )
                except Exception:
                    llm_response = await api(
                        prompt.source, instructions=instructions.source
                    )
            elif prompt:
                try:
                    llm_response = await api(prompt.source, base_model=self.base_model)
                except Exception:
                    llm_response = await api(prompt.source)
            else:
                raise ValueError(
                    "'output', 'prompt' or 'msg_history' must be provided."
                )

            action.log(
                message_type="info",
                output=llm_response,
            )

            return llm_response

    async def async_validate(
        self,
        iteration: Iteration,
        index: int,
        parsed_output: Any,
        output_schema: Schema,
    ):
        """Validate the output."""
        with start_action(action_type="validate", index=index) as action:
            validated_output = await output_schema.async_validate(
                iteration, parsed_output, self.metadata, attempt_number=index
            )

            action.log(
                message_type="info",
                validated_output=reasks_to_dict(validated_output),
            )

            return validated_output

    async def async_prepare(
        self,
        call_log: Call,
        index: int,
        instructions: Optional[Instructions],
        prompt: Optional[Prompt],
        msg_history: Optional[List[Dict]],
        prompt_params: Dict,
        api: Optional[Union[PromptCallableBase, AsyncPromptCallableBase]],
        prompt_schema: Optional[StringSchema],
        instructions_schema: Optional[StringSchema],
        msg_history_schema: Optional[StringSchema],
        output_schema: Schema,
    ) -> Tuple[Optional[Instructions], Optional[Prompt], Optional[List[Dict]]]:
        """Prepare by running pre-processing and input validation.

        Returns:
            The instructions, prompt, and message history.
        """
        with start_action(action_type="prepare", index=index) as action:
            if api is None:
                raise ValueError("API must be provided.")

            if prompt_params is None:
                prompt_params = {}

            if msg_history:
                msg_history = copy.deepcopy(msg_history)
                # Format any variables in the message history with the prompt params.
                for msg in msg_history:
                    msg["content"] = msg["content"].format(**prompt_params)

                prompt, instructions = None, None

                # validate msg_history
                if msg_history_schema is not None:
                    msg_str = msg_history_string(msg_history)
                    inputs = Inputs(
                        llm_output=msg_str,
                    )
                    iteration = Iteration(inputs=inputs)
                    call_log.iterations.insert(0, iteration)
                    validated_msg_history = await msg_history_schema.async_validate(
                        iteration, msg_str, self.metadata
                    )
                    if isinstance(validated_msg_history, ReAsk):
                        raise ValidationError(
                            f"Message history validation failed: "
                            f"{validated_msg_history}"
                        )
                    if validated_msg_history != msg_str:
                        raise ValidationError("Message history validation failed")
            elif prompt is not None:
                if isinstance(prompt, str):
                    prompt = Prompt(prompt)

                prompt = prompt.format(**prompt_params)

                # TODO(shreya): should there be any difference
                #  to parsing params for prompt?
                if instructions is not None and isinstance(instructions, Instructions):
                    instructions = instructions.format(**prompt_params)

                instructions, prompt = output_schema.preprocess_prompt(
                    api, instructions, prompt
                )

                # validate prompt
                if prompt_schema is not None and prompt is not None:
                    inputs = Inputs(
                        llm_output=prompt.source,
                    )
                    iteration = Iteration(inputs=inputs)
                    call_log.iterations.insert(0, iteration)
                    validated_prompt = await prompt_schema.async_validate(
                        iteration, prompt.source, self.metadata
                    )
                    iteration.outputs.validation_output = validated_prompt
                    if validated_prompt is None:
                        raise ValidationError("Prompt validation failed")
                    if isinstance(validated_prompt, ReAsk):
                        raise ValidationError(
                            f"Prompt validation failed: {validated_prompt}"
                        )
                    prompt = Prompt(validated_prompt)

                # validate instructions
                if instructions_schema is not None and instructions is not None:
                    inputs = Inputs(
                        llm_output=instructions.source,
                    )
                    iteration = Iteration(inputs=inputs)
                    call_log.iterations.insert(0, iteration)
                    validated_instructions = await instructions_schema.async_validate(
                        iteration, instructions.source, self.metadata
                    )
                    iteration.outputs.validation_output = validated_instructions
                    if validated_instructions is None:
                        raise ValidationError("Instructions validation failed")
                    if isinstance(validated_instructions, ReAsk):
                        raise ValidationError(
                            f"Instructions validation failed: {validated_instructions}"
                        )
                    instructions = Instructions(validated_instructions)
            else:
                raise ValueError("Prompt or message history must be provided.")

            action.log(
                message_type="info",
                instructions=instructions,
                prompt=prompt,
                prompt_params=prompt_params,
                validated_prompt_params=prompt_params,
            )

        return instructions, prompt, msg_history


class StreamRunner(Runner):
    """Runner class that calls a streaming LLM API with a prompt.

    This class performs output validation when the output is a stream of
    chunks. Inherits from Runner class, as overall structure remains
    similar.
    """

    def __call__(self, call_log: Call, prompt_params: Optional[Dict] = None):
        """Execute the StreamRunner.

        Args:
            prompt_params: Parameters to pass to the prompt in order to
                generate the prompt string.

        Returns:
            The Call log for this run.
        """
        if prompt_params is None:
            prompt_params = {}

        # check if validator requirements are fulfilled
        missing_keys = verify_metadata_requirements(
            self.metadata, self.output_schema.root_datatype
        )
        if missing_keys:
            raise ValueError(
                f"Missing required metadata keys: {', '.join(missing_keys)}"
            )

        with start_action(
            action_type="run",
            instructions=self.instructions,
            prompt=self.prompt,
            api=self.api,
            prompt_schema=self.prompt_schema,
            instructions_schema=self.instructions_schema,
            msg_history_schema=self.msg_history_schema,
            output_schema=self.output_schema,
            num_reasks=self.num_reasks,
            metadata=self.metadata,
        ):
            (
                instructions,
                prompt,
                msg_history,
                prompt_schema,
                instructions_schema,
                msg_history_schema,
                output_schema,
            ) = (
                self.instructions,
                self.prompt,
                self.msg_history,
                self.prompt_schema,
                self.instructions_schema,
                self.msg_history_schema,
                self.output_schema,
            )

            return self.step(
                index=0,
                api=self.api,
                instructions=instructions,
                prompt=prompt,
                msg_history=msg_history,
                prompt_params=prompt_params,
                prompt_schema=prompt_schema,
                instructions_schema=instructions_schema,
                msg_history_schema=msg_history_schema,
                output_schema=output_schema,
                output=self.output,
                call_log=call_log,
            )

    def step(
        self,
        index: int,
        api: Optional[PromptCallableBase],
        instructions: Optional[Instructions],
        prompt: Optional[Prompt],
        msg_history: Optional[List[Dict]],
        prompt_params: Dict,
        prompt_schema: Optional[StringSchema],
        instructions_schema: Optional[StringSchema],
        msg_history_schema: Optional[StringSchema],
        output_schema: Schema,
        call_log: Call,
        output: Optional[str] = None,
    ):
        """Run a full step."""
        inputs = Inputs(
            llm_api=api,
            llm_output=output,
            instructions=instructions,
            prompt=prompt,
            msg_history=msg_history,
            prompt_params=prompt_params,
            num_reasks=self.num_reasks,
            metadata=self.metadata,
            full_schema_reask=self.full_schema_reask,
        )
        outputs = Outputs()
        iteration = Iteration(inputs=inputs, outputs=outputs)
        call_log.iterations.push(iteration)

        with start_action(
            action_type="step",
            index=index,
            instructions=instructions,
            prompt=prompt,
            prompt_params=prompt_params,
            prompt_schema=prompt_schema,
            instructions_schema=instructions_schema,
            msg_history_schema=msg_history_schema,
            output_schema=output_schema,
        ):
            # Prepare: run pre-processing, and input validation.
            if output:
                instructions = None
                prompt = None
                msg_history = None
            else:
                instructions, prompt, msg_history = self.prepare(
                    call_log,
                    index,
                    instructions,
                    prompt,
                    msg_history,
                    prompt_params,
                    api,
                    prompt_schema,
                    instructions_schema,
                    msg_history_schema,
                    output_schema,
                )

            iteration.inputs.prompt = prompt
            iteration.inputs.instructions = instructions
            iteration.inputs.msg_history = msg_history

            # Call: run the API that returns a generator wrapped in LLMResponse
            llm_response = self.call(
                index, instructions, prompt, msg_history, api, output
            )

            # Get the stream (generator) from the LLMResponse
            stream = llm_response.stream_output
            if stream is None:
                raise ValueError(
                    "No stream was returned from the API. Please check that "
                    "the API is returning a generator."
                )

            fragment = ""
            parsed_fragment, validated_fragment, valid_op = None, None, None
            verified = set()
            # Loop over the stream
            # and construct "fragments" of concatenated chunks
            for chunk in stream:
                # 1. Get the text from the chunk and append to fragment
                chunk_text = self.get_chunk_text(chunk, api)
                fragment += chunk_text

                # 2. Parse the fragment
                parsed_fragment, move_to_next = self.parse(
                    index, fragment, output_schema, verified
                )
                if move_to_next:
                    # Continue to next chunk
                    continue

                # 3. Run output validation
                validated_fragment = self.validate(
                    iteration,
                    index,
                    parsed_fragment,
                    output_schema,
                    validate_subschema=True,
                )
                if isinstance(validated_fragment, SkeletonReAsk):
                    raise ValueError(
                        "Received fragment schema is an invalid sub-schema "
                        "of the expected output JSON schema."
                    )

                # 4. Introspect: inspect the validated fragment for reasks
                reasks, valid_op = self.introspect(
                    index, validated_fragment, output_schema
                )
                if reasks:
                    raise ValueError(
                        "Reasks are not yet supported with streaming. Please "
                        "remove reasks from schema or disable streaming."
                    )

                # 5. Convert validated fragment to a pretty JSON string
                try:
                    pretty_validated_fragment = json.dumps(valid_op, indent=4)
                except Exception as e:
                    raise ValueError(
                        f"Error formatting validated fragment JSON: {e}"
                    ) from e

                # 6. Yield raw and validated fragments
                raw_yield = f"Raw LLM response:\n{fragment}\n"
                validated_yield = (
                    f"\nValidated response:\n{pretty_validated_fragment}\n"
                )

                yield raw_yield + validated_yield

        # Finally, add to logs
        iteration.outputs.raw_output = fragment
        iteration.outputs.parsed_output = parsed_fragment
        iteration.outputs.validation_output = validated_fragment
        iteration.outputs.validated_output = valid_op

    def get_chunk_text(self, chunk: Any, api: Union[PromptCallableBase, None]) -> str:
        """Get the text from a chunk."""
        chunk_text = ""
        if isinstance(api, OpenAICallable):
            if OPENAI_VERSION.startswith("0"):
                finished = chunk["choices"][0]["finish_reason"]
                if "text" in chunk["choices"][0]:
                    content = chunk["choices"][0]["text"]
                    if not finished and content:
                        chunk_text = content
            else:
                finished = chunk.choices[0].finish_reason
                content = chunk.choices[0].text
                if not finished and content:
                    chunk_text = content
        elif isinstance(api, OpenAIChatCallable):
            if OPENAI_VERSION.startswith("0"):
                finished = chunk["choices"][0]["finish_reason"]
                if "content" in chunk["choices"][0]["delta"]:
                    content = chunk["choices"][0]["delta"]["content"]
                    if not finished and content:
                        chunk_text = content
            else:
                finished = chunk.choices[0].finish_reason
                content = chunk.choices[0].delta.content
                if not finished and content:
                    chunk_text = content
        else:
            try:
                chunk_text = chunk
            except Exception as e:
                raise ValueError(
                    f"Error getting chunk from stream: {e}. "
                    "Non-OpenAI API callables expected to return "
                    "a generator of strings."
                ) from e
        return chunk_text

    def parse(
        self,
        index: int,
        output: str,
        output_schema: Schema,
        verified: set,
    ):
        """Parse the output."""
        with start_action(action_type="parse", index=index) as action:
            parsed_output, error = output_schema.parse(
                output, stream=True, verified=verified
            )

            # Error can be either of (True/False/None/string representing error)
            if error:
                # If parsing error is a string,
                # it is an error from output_schema.parse_fragment()
                if isinstance(error, str):
                    raise ValueError("Unable to parse output: " + error)
            # Else if either of (None/True/False), return parsed_output and error

            action.log(
                message_type="info",
                parsed_output=parsed_output,
                error=error,
            )

            return parsed_output, error


def msg_history_source(msg_history) -> List[Dict[str, str]]:
    msg_history_copy = copy.deepcopy(msg_history)
    for msg in msg_history_copy:
        msg["content"] = msg["content"].source
    return msg_history_copy


def msg_history_string(msg_history) -> str:
    msg_history_copy = ""
    for msg in msg_history:
        msg_history_copy += msg["content"].source
    return msg_history_copy<|MERGE_RESOLUTION|>--- conflicted
+++ resolved
@@ -28,11 +28,7 @@
     SkeletonReAsk,
     reasks_to_dict,
 )
-<<<<<<< HEAD
 from guardrails.utils.telemetry_utils import async_trace, trace
-from guardrails.validator_base import ValidatorError
-=======
->>>>>>> cb013ae9
 
 add_destinations(logger.debug)
 
