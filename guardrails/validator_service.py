import asyncio
import itertools
import os
from concurrent.futures import ProcessPoolExecutor
from datetime import datetime
from typing import Any, Dict, List, Optional, Tuple, Union

from guardrails.classes.history import Iteration
from guardrails.datatypes import FieldValidation
from guardrails.errors import ValidationError
from guardrails.utils.hub_telemetry_utils import HubTelemetry
from guardrails.utils.logs_utils import ValidatorLogs
from guardrails.utils.reask_utils import FieldReAsk, ReAsk
from guardrails.utils.safe_get import safe_get
from guardrails.utils.telemetry_utils import trace_validator
from guardrails.validator_base import (
    FailResult,
    Filter,
    OnFailAction,
    PassResult,
    Refrain,
    ValidationResult,
    Validator,
)


def key_not_empty(key: str) -> bool:
    return key is not None and len(str(key)) > 0


class ValidatorServiceBase:
    """Base class for validator services."""

    def __init__(self, disable_tracer: Optional[bool] = True):
        self._disable_tracer = disable_tracer

    # NOTE: This is avoiding an issue with multiprocessing.
    #       If we wrap the validate methods at the class level or anytime before
    #       loop.run_in_executor is called, multiprocessing fails with a Pickling error.
    #       This is a well known issue without any real solutions.
    #       Using `fork` instead of `spawn` may alleviate the symptom for POSIX systems,
    #       but is relatively unsupported on Windows.
    def execute_validator(
        self,
        validator: Validator,
        value: Any,
        metadata: Optional[Dict],
        stream: Optional[bool] = False,
        **kwargs,
    ) -> ValidationResult:
        validate_func = validator.validate_stream if stream else validator.validate
        traced_validator = trace_validator(
            validator_name=validator.rail_alias,
            obj_id=id(validator),
            # TODO - re-enable once we have namespace support
            # namespace=validator.namespace,
            on_fail_descriptor=validator.on_fail_descriptor,
            **validator._kwargs,
        )(validate_func)
        result = traced_validator(value, metadata, **kwargs)
        return result

    def perform_correction(
        self,
        results: List[FailResult],
        value: Any,
        validator: Validator,
        on_fail_descriptor: Union[OnFailAction, str],
    ):
        if on_fail_descriptor == OnFailAction.FIX:
            # FIXME: Should we still return fix_value if it is None?
            # I think we should warn and return the original value.
            return results[0].fix_value
        elif on_fail_descriptor == OnFailAction.FIX_REASK:
            # FIXME: Same thing here
            fixed_value = results[0].fix_value
            result = self.execute_validator(
                validator, fixed_value, results[0].metadata or {}
            )

            if isinstance(result, FailResult):
                return FieldReAsk(
                    incorrect_value=fixed_value,
                    fail_results=results,
                )

            return fixed_value
        if on_fail_descriptor == "custom":
            if validator.on_fail_method is None:
                raise ValueError("on_fail is 'custom' but on_fail_method is None")
            return validator.on_fail_method(value, results)
        if on_fail_descriptor == OnFailAction.REASK:
            return FieldReAsk(
                incorrect_value=value,
                fail_results=results,
            )
        if on_fail_descriptor == OnFailAction.EXCEPTION:
            raise ValidationError(
                "Validation failed for field with errors: "
                + ", ".join([result.error_message for result in results])
            )
        if on_fail_descriptor == OnFailAction.FILTER:
            return Filter()
        if on_fail_descriptor == OnFailAction.REFRAIN:
            return Refrain()
        if on_fail_descriptor == OnFailAction.NOOP:
            return value
        else:
            raise ValueError(
                f"Invalid on_fail_descriptor {on_fail_descriptor}, "
                f"expected 'fix' or 'exception'."
            )

    def run_validator(
        self,
        iteration: Iteration,
        validator: Validator,
        value: Any,
        metadata: Dict,
        property_path: str,
        stream: Optional[bool] = False,
        **kwargs,
    ) -> ValidatorLogs:
        validator_class_name = validator.__class__.__name__
        validator_logs = ValidatorLogs(
            validator_name=validator_class_name,
            value_before_validation=value,
            registered_name=validator.rail_alias,
            property_path=property_path,
        )
        iteration.outputs.validator_logs.append(validator_logs)

        start_time = datetime.now()
        result = self.execute_validator(validator, value, metadata, stream, **kwargs)
        end_time = datetime.now()
        if result is None:
            result = PassResult()

        validator_logs.validation_result = result
        validator_logs.start_time = start_time
        validator_logs.end_time = end_time
        # If we ever re-use validator instances across multiple properties,
        #   this will have to change.
        validator_logs.instance_id = id(validator)

        if not self._disable_tracer:
            # Get HubTelemetry singleton and create a new span to
            # log the validator usage
            _hub_telemetry = HubTelemetry()
            _hub_telemetry.create_new_span(
                span_name="/validator_usage",
                attributes=[
                    ("validator_name", validator.rail_alias),
                    ("validator_on_fail", validator.on_fail_descriptor),
                    ("validator_result", result.outcome),
                ],
                is_parent=False,  # This span will have no children
                has_parent=True,  # This span has a parent
            )

        return validator_logs


class SequentialValidatorService(ValidatorServiceBase):
    def run_validators(
        self,
        iteration: Iteration,
        validator_setup: FieldValidation,
        value: Any,
        metadata: Dict[str, Any],
        property_path: str,
        stream: Optional[bool] = False,
        **kwargs,
    ) -> Tuple[Any, Dict[str, Any]]:
        # Validate the field
        for validator in validator_setup.validators:
            validator_logs = self.run_validator(
                iteration, validator, value, metadata, property_path, stream, **kwargs
            )
            result = validator_logs.validation_result
            if isinstance(result, FailResult):
                if not stream:
                    value = self.perform_correction(
                        [result], value, validator, validator.on_fail_descriptor
                    )
                else:
                    return None, None
            elif isinstance(result, PassResult):
                if (
                    validator.override_value_on_pass
                    and result.value_override is not result.ValueOverrideSentinel
                ):
                    value = result.value_override
            else:
                raise RuntimeError(f"Unexpected result type {type(result)}")

            validator_logs.value_after_validation = value
            if result.metadata is not None:
                metadata = result.metadata

            if isinstance(value, (Refrain, Filter, ReAsk)):
                return value, metadata
        return value, metadata

    def validate_dependents(
        self,
        value: Any,
        metadata: Dict,
        validator_setup: FieldValidation,
        iteration: Iteration,
        parent_path: str,
    ):
        for child_setup in validator_setup.children:
            child_schema = safe_get(value, child_setup.key)
            child_schema, metadata = self.validate(
                child_schema, metadata, child_setup, iteration, parent_path
            )
            value[child_setup.key] = child_schema

    def validate(
        self,
        value: Any,
        metadata: dict,
        validator_setup: FieldValidation,
        iteration: Iteration,
        path: str = "$",
    ) -> Tuple[Any, dict]:
        property_path = (
            f"{path}.{validator_setup.key}"
            if key_not_empty(validator_setup.key)
            else path
        )
        # Validate children first
        if validator_setup.children:
            self.validate_dependents(
                value, metadata, validator_setup, iteration, property_path
            )

        # Validate the field
        value, metadata = self.run_validators(
            iteration, validator_setup, value, metadata, property_path
        )
        return value, metadata

    def validate_stream(
        self,
        value: Any,
        metadata: dict,
        validator_setup: FieldValidation,
        iteration: Iteration,
        path: str = "$",
        **kwargs,
    ) -> Tuple[Any, dict]:
        property_path = (
            f"{path}.{validator_setup.key}"
            if key_not_empty(validator_setup.key)
            else path
        )
        # I assume validate stream doesn't need validate_dependents
        # because right now we're only handling StringSchema

        # Validate the field
        value, metadata = self.run_validators(
            iteration, validator_setup, value, metadata, property_path, True, **kwargs
        )

        return value, metadata


class MultiprocMixin:
    multiprocessing_executor: Optional[ProcessPoolExecutor] = None
    process_count = int(os.environ.get("GUARDRAILS_PROCESS_COUNT", 10))

    def __init__(self):
        if MultiprocMixin.multiprocessing_executor is None:
            MultiprocMixin.multiprocessing_executor = ProcessPoolExecutor(
                max_workers=MultiprocMixin.process_count
            )


class AsyncValidatorService(ValidatorServiceBase, MultiprocMixin):
    def group_validators(self, validators):
        groups = itertools.groupby(
            validators, key=lambda v: (v.on_fail_descriptor, v.override_value_on_pass)
        )
        for (on_fail_descriptor, override_on_pass), group in groups:
            if override_on_pass or on_fail_descriptor in [
                OnFailAction.FIX,
                OnFailAction.FIX_REASK,
                "custom",
            ]:
                for validator in group:
                    yield on_fail_descriptor, [validator]
            else:
                yield on_fail_descriptor, list(group)

    async def run_validators(
        self,
        iteration: Iteration,
        validator_setup: FieldValidation,
        value: Any,
        metadata: Dict,
        property_path: str,
    ):
        loop = asyncio.get_running_loop()
        for on_fail, validator_group in self.group_validators(
            validator_setup.validators
        ):
            parallel_tasks = []
            validators_logs = []
            for validator in validator_group:
                if validator.run_in_separate_process:
                    # queue the validators to run in a separate process
                    parallel_tasks.append(
                        loop.run_in_executor(
                            self.multiprocessing_executor,
                            self.run_validator,
                            iteration,
                            validator,
                            value,
                            metadata,
                            property_path,
                        )
                    )
                else:
                    # run the validators in the current process
                    result = self.run_validator(
                        iteration, validator, value, metadata, property_path
                    )
                    validators_logs.append(result)

            # wait for the parallel tasks to finish
            if parallel_tasks:
                parallel_results = await asyncio.gather(*parallel_tasks)
                validators_logs.extend(parallel_results)

            # process the results, handle failures
            fails = [
                logs
                for logs in validators_logs
                if isinstance(logs.validation_result, FailResult)
            ]
            if fails:
                fail_results = [logs.validation_result for logs in fails]
                value = self.perform_correction(
                    fail_results, value, validator_group[0], on_fail
                )

            # handle overrides
            if (
                len(validator_group) == 1
                and validator_group[0].override_value_on_pass
                and isinstance(validators_logs[0].validation_result, PassResult)
                and validators_logs[0].validation_result.value_override
                is not PassResult.ValueOverrideSentinel
            ):
                value = validators_logs[0].validation_result.value_override

            for logs in validators_logs:
                logs.value_after_validation = value

            # return early if we have a filter, refrain, or reask
            if isinstance(value, (Filter, Refrain, FieldReAsk)):
                return value, metadata

        return value, metadata

    async def validate_dependents(
        self,
        value: Any,
        metadata: Dict,
        validator_setup: FieldValidation,
        iteration: Iteration,
        parent_path: str,
    ):
        async def process_child(child_setup):
            child_value = safe_get(value, child_setup.key)
            new_child_value, new_metadata = await self.async_validate(
                child_value, metadata, child_setup, iteration, parent_path
            )
            return child_setup.key, new_child_value, new_metadata

        tasks = [process_child(child_setup) for child_setup in validator_setup.children]
        results = await asyncio.gather(*tasks)

        for key, child_value, child_metadata in results:
            value[key] = child_value
            # TODO address conflicting metadata entries
            metadata = {**metadata, **child_metadata}

        return value, metadata

    async def async_validate(
        self,
        value: Any,
        metadata: dict,
        validator_setup: FieldValidation,
        iteration: Iteration,
        path: str = "$",
    ) -> Tuple[Any, dict]:
        property_path = (
            f"{path}.{validator_setup.key}"
            if key_not_empty(validator_setup.key)
            else path
        )
        # Validate children first
        if validator_setup.children:
            await self.validate_dependents(
                value, metadata, validator_setup, iteration, property_path
            )

        # Validate the field
        value, metadata = await self.run_validators(
            iteration, validator_setup, value, metadata, property_path
        )

        return value, metadata

    def validate(
        self,
        value: Any,
        metadata: dict,
        validator_setup: FieldValidation,
        iteration: Iteration,
    ) -> Tuple[Any, dict]:
        # Run validate_async in an async loop
        loop = asyncio.get_event_loop()
        if loop.is_running():
            raise RuntimeError(
                "Async event loop found, please call `validate_async` instead."
            )
        value, metadata = loop.run_until_complete(
            self.async_validate(
                value,
                metadata,
                validator_setup,
                iteration,
            )
        )
        return value, metadata


def validate(
    value: Any,
    metadata: dict,
    validator_setup: FieldValidation,
    iteration: Iteration,
    disable_tracer: Optional[bool] = True,
    stream: Optional[bool] = False,
    **kwargs,
):
    process_count = int(os.environ.get("GUARDRAILS_PROCESS_COUNT", 10))
    if process_count == 1:
<<<<<<< HEAD
        logger.warning(
            "Process count was set to 1 via the GUARDRAILS_PROCESS_COUNT"
            "environment variable."
            "This will cause all validations to run synchronously."
            "To run asynchronously, specify a process count"
            "greater than 1 or unset this environment variable."
        )
    if stream:
        sequential_validator_service = SequentialValidatorService(disable_tracer)
        return sequential_validator_service.validate_stream(
            value, metadata, validator_setup, iteration, **kwargs
        )
    try:
        loop = asyncio.get_event_loop()
    except RuntimeError:
        loop = None

    if process_count == 1:
=======
>>>>>>> 6798b68d
        validator_service = SequentialValidatorService(disable_tracer)
    elif loop is not None and not loop.is_running():
        validator_service = AsyncValidatorService(disable_tracer)
    else:
        validator_service = SequentialValidatorService(disable_tracer)
    return validator_service.validate(
        value,
        metadata,
        validator_setup,
        iteration,
    )


async def async_validate(
    value: Any,
    metadata: dict,
    validator_setup: FieldValidation,
    iteration: Iteration,
    disable_tracer: Optional[bool] = True,
):
    validator_service = AsyncValidatorService(disable_tracer)
    return await validator_service.async_validate(
        value,
        metadata,
        validator_setup,
        iteration,
    )<|MERGE_RESOLUTION|>--- conflicted
+++ resolved
@@ -450,15 +450,6 @@
     **kwargs,
 ):
     process_count = int(os.environ.get("GUARDRAILS_PROCESS_COUNT", 10))
-    if process_count == 1:
-<<<<<<< HEAD
-        logger.warning(
-            "Process count was set to 1 via the GUARDRAILS_PROCESS_COUNT"
-            "environment variable."
-            "This will cause all validations to run synchronously."
-            "To run asynchronously, specify a process count"
-            "greater than 1 or unset this environment variable."
-        )
     if stream:
         sequential_validator_service = SequentialValidatorService(disable_tracer)
         return sequential_validator_service.validate_stream(
@@ -470,8 +461,6 @@
         loop = None
 
     if process_count == 1:
-=======
->>>>>>> 6798b68d
         validator_service = SequentialValidatorService(disable_tracer)
     elif loop is not None and not loop.is_running():
         validator_service = AsyncValidatorService(disable_tracer)
