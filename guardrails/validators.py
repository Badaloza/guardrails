"""This module contains the validators for the Guardrails framework.

The name with which a validator is registered is the name that is used
in the `RAIL` spec to specify formatters.
"""
import ast
import contextvars
import inspect
import itertools
import logging
import os
import re
import string
import warnings
from collections import defaultdict
from functools import partial
from typing import Any, Callable, Dict, List, Literal, Optional, Tuple, Union

import openai
import pydantic
import rstr
from pydantic import Field
from tenacity import retry, stop_after_attempt, wait_random_exponential

from guardrails.utils.casting_utils import to_int
from guardrails.utils.docs_utils import get_chunks_from_text, sentence_split
from guardrails.utils.json_utils import deprecated_string_types
from guardrails.utils.sql_utils import SQLDriver, create_sql_driver
from guardrails.utils.validator_utils import PROVENANCE_V1_PROMPT

try:
    import numpy as np
except ImportError:
    _HAS_NUMPY = False
else:
    _HAS_NUMPY = True

try:
    import nltk
except ImportError:
    nltk = None

try:
    if nltk is not None:
        nltk.data.find("tokenizers/punkt")
except LookupError:
    nltk.download("punkt")


validators_registry = {}
types_to_validators = defaultdict(list)


logger = logging.getLogger(__name__)


class ValidatorError(Exception):
    """Base class for all validator errors."""


class Filter:
    pass


class Refrain:
    pass


def check_refrain_in_list(schema: List) -> bool:
    """Checks if a Refrain object exists in a list.

    Args:
        schema: A list that can contain lists, dicts or scalars.

    Returns:
        bool: True if a Refrain object exists in the list.
    """
    for item in schema:
        if isinstance(item, Refrain):
            return True
        elif isinstance(item, list):
            if check_refrain_in_list(item):
                return True
        elif isinstance(item, dict):
            if check_refrain_in_dict(item):
                return True

    return False


def check_refrain_in_dict(schema: Dict) -> bool:
    """Checks if a Refrain object exists in a dict.

    Args:
        schema: A dict that can contain lists, dicts or scalars.

    Returns:
        True if a Refrain object exists in the dict.
    """
    for key, value in schema.items():
        if isinstance(value, Refrain):
            return True
        elif isinstance(value, list):
            if check_refrain_in_list(value):
                return True
        elif isinstance(value, dict):
            if check_refrain_in_dict(value):
                return True

    return False


def filter_in_list(schema: List) -> List:
    """Remove out all Filter objects from a list.

    Args:
        schema: A list that can contain lists, dicts or scalars.

    Returns:
        A list with all Filter objects removed.
    """
    filtered_list = []

    for item in schema:
        if isinstance(item, Filter):
            pass
        elif isinstance(item, PydanticReAsk):
            filtered_list.append(item)
        elif isinstance(item, list):
            filtered_item = filter_in_list(item)
            if len(filtered_item):
                filtered_list.append(filtered_item)
        elif isinstance(item, dict):
            filtered_dict = filter_in_dict(item)
            if len(filtered_dict):
                filtered_list.append(filtered_dict)
        else:
            filtered_list.append(item)

    return filtered_list


def filter_in_dict(schema: Dict) -> Dict:
    """Remove out all Filter objects from a dictionary.

    Args:
        schema: A dictionary that can contain lists, dicts or scalars.

    Returns:
        A dictionary with all Filter objects removed.
    """
    filtered_dict = {}

    for key, value in schema.items():
        if isinstance(value, Filter):
            pass
        elif isinstance(value, PydanticReAsk):
            filtered_dict[key] = value
        elif isinstance(value, list):
            filtered_item = filter_in_list(value)
            if len(filtered_item):
                filtered_dict[key] = filtered_item
        elif isinstance(value, dict):
            filtered_dict[key] = filter_in_dict(value)
        else:
            filtered_dict[key] = value

    return filtered_dict


def register_validator(name: str, data_type: Union[str, List[str]]):
    """Register a validator for a data type."""
    from guardrails.datatypes import registry as types_registry

    if isinstance(data_type, str):
        data_type = list(types_registry.keys()) if data_type == "all" else [data_type]
    # Make sure that the data type string exists in the data types registry.
    for dt in data_type:
        if dt not in types_registry:
            raise ValueError(f"Data type {dt} is not registered.")
        if dt == "string":
            for str_type in deprecated_string_types:
                types_to_validators[str_type].append(name)
        types_to_validators[dt].append(name)

    def decorator(cls_or_func: Union[type, Callable]):
        """Register a validator for a data type."""
        if isinstance(cls_or_func, type(Validator)) or issubclass(
            type(cls_or_func), Validator
        ):
            cls = cls_or_func
            cls.rail_alias = name
        elif callable(cls_or_func):
            func = cls_or_func
            func.rail_alias = name
            # ensure function takes two args
            if not func.__code__.co_argcount == 2:
                raise ValueError(
                    f"Validator function {func.__name__} must take two arguments."
                )
            # dynamically create Validator subclass with `validate` method as `func`
            cls = type(
                name,
                (Validator,),
                {"validate": staticmethod(func), "rail_alias": name},
            )
        else:
            raise ValueError(
                "Only classes and functions can be registered as validators."
            )
        validators_registry[name] = cls
        return cls

    return decorator


class ValidationResult(pydantic.BaseModel):
    outcome: str
    metadata: Optional[Dict[str, Any]] = None


class PassResult(ValidationResult):
    outcome: Literal["pass"] = "pass"

    class ValueOverrideSentinel:
        pass

    # should only be used if Validator.override_value_on_pass is True
    value_override: Optional[Any] = Field(default=ValueOverrideSentinel)


class FailResult(ValidationResult):
    outcome: Literal["fail"] = "fail"

    error_message: str
    fix_value: Optional[Any] = None


class Validator:
    """Base class for validators."""

    run_in_separate_process = False
    override_value_on_pass = False
    required_metadata_keys = []

    def __init__(self, on_fail: Optional[Callable] = None, **kwargs):
        if on_fail is None:
            on_fail = "noop"
        if isinstance(on_fail, str):
            self.on_fail_descriptor = on_fail
            self.on_fail_method = None
        else:
            self.on_fail_descriptor = "custom"
            self.on_fail_method = on_fail

        # Store the kwargs for the validator.
        self._kwargs = kwargs

        assert (
            self.rail_alias in validators_registry
        ), f"Validator {self.__class__.__name__} is not registered. "

    def validate(self, value: Any, metadata: Dict[str, Any]) -> ValidationResult:
        """Validates a value and return a validation result."""
        raise NotImplementedError

    def to_prompt(self, with_keywords: bool = True) -> str:
        """Convert the validator to a prompt.

        E.g. ValidLength(5, 10) -> "length: 5 10" when with_keywords is False.
        ValidLength(5, 10) -> "length: min=5 max=10" when with_keywords is True.

        Args:
            with_keywords: Whether to include the keyword arguments in the prompt.

        Returns:
            A string representation of the validator.
        """
        if not len(self._kwargs):
            return self.rail_alias

        kwargs = self._kwargs.copy()
        for k, v in kwargs.items():
            if not isinstance(v, str):
                kwargs[k] = str(v)

        params = " ".join(list(kwargs.values()))
        if with_keywords:
            params = " ".join([f"{k}={v}" for k, v in kwargs.items()])
        return f"{self.rail_alias}: {params}"

    def to_xml_attrib(self):
        """Convert the validator to an XML attribute."""

        if not len(self._kwargs):
            return self.rail_alias

        validator_args = []
        init_args = inspect.getfullargspec(self.__init__)
        for arg in init_args.args[1:]:
            if arg not in ("on_fail", "args", "kwargs"):
                arg_value = self._kwargs.get(arg)
                str_arg = str(arg_value)
                if str_arg is not None:
                    str_arg = "{" + str_arg + "}" if " " in str_arg else str_arg
                    validator_args.append(str_arg)

        params = " ".join(validator_args)
        return f"{self.rail_alias}: {params}"

    def __call__(self, value):
        result = self.validate(value, {})
        if isinstance(result, FailResult):
            from guardrails.validator_service import ValidatorServiceBase

            validator_service = ValidatorServiceBase()
            return validator_service.perform_correction(
                [result], value, self, self.on_fail_descriptor
            )
        return value


# @register_validator('required', 'all')
# class Required(Validator):
#     """Validates that a value is not None."""

#     def validate(self, key: str, value: Any, schema: Union[Dict, List]) -> bool:
#         """Validates that a value is not None."""

#         return value is not None


# @register_validator('description', 'all')
# class Description(Validator):
#     """Validates that a value is not None."""

#     def validate(self, key: str, value: Any, schema: Union[Dict, List]) -> bool:
#         """Validates that a value is not None."""

#         return value is not None


class PydanticReAsk(dict):
    pass


@register_validator(name="pydantic_field_validator", data_type="all")
class PydanticFieldValidator(Validator):
    """Validates a specific field in a Pydantic model with the specified
    validator method.

    **Key Properties**
    +-----------------------------------------------------------------+
    | Property                      | Description                     |
    +===============================+=================================+
    | Name for `format` attribute   | `pydantic_field_validator`      |
    | Supported data types          | `Any`                           |
    | Programmatic fix              | Override with return value from |
    |                               |`field_validator`.               |
    +-------------------------------+---------------------------------+
    Parameters: Arguments

        field_validator (Callable): A validator for a specific field in a Pydantic model.
    """  # noqa

    override_value_on_pass = True

    def __init__(
        self,
        field_validator: Callable,
        on_fail: Optional[Callable[..., Any]] = None,
        **kwargs,
    ):
        self.field_validator = field_validator
        super().__init__(on_fail, **kwargs)

    def validate(self, value: Any, metadata: Dict) -> ValidationResult:
        try:
            validated_field = self.field_validator(value)
        except Exception as e:
            return FailResult(
                error_message=str(e),
                fix_value=None,
            )
        return PassResult(
            value_override=validated_field,
        )

    def to_prompt(self, with_keywords: bool = True) -> str:
        return self.field_validator.__func__.__name__


@register_validator(name="valid-range", data_type=["integer", "float", "percentage"])
class ValidRange(Validator):
    """Validates that a value is within a range.

    **Key Properties**

    +-------------------------------+-----------------------------------+
    | Property                      | Description                       |
    +===============================+===================================+
    | Name for `format` attribute   | `valid-range`                     |
    +-------------------------------+-----------------------------------+
    | Supported data types          | `integer`, `float`, `percentage`  |
    +-------------------------------+-----------------------------------+
    | Programmatic fix              | Closest value within the range.   |
    +-------------------------------+-----------------------------------+

    Parameters: Arguments
        min: The inclusive minimum value of the range.
        max: The inclusive maximum value of the range.
    """

    def __init__(
        self, min: int = None, max: int = None, on_fail: Optional[Callable] = None
    ):
        super().__init__(on_fail=on_fail, min=min, max=max)

        self._min = min
        self._max = max

    def validate(self, value: Any, metadata: Dict) -> ValidationResult:
        """Validates that a value is within a range."""
        logger.debug(f"Validating {value} is in range {self._min} - {self._max}...")

        val_type = type(value)

        if self._min is not None and value < val_type(self._min):
            return FailResult(
                error_message=f"Value {value} is less than {self._min}.",
                fix_value=self._min,
            )

        if self._max is not None and value > val_type(self._max):
            return FailResult(
                error_message=f"Value {value} is greater than {self._max}.",
                fix_value=self._max,
            )

        return PassResult()


@register_validator(name="valid-choices", data_type="all")
class ValidChoices(Validator):
    """Validates that a value is within the acceptable choices.

    **Key Properties**

    +-------------------------------+-----------------------------------+
    | Property                      | Description                       |
    +===============================+===================================+
    | Name for `format` attribute   | `valid-choices`                   |
    +-------------------------------+-----------------------------------+
    | Supported data types          | `all`                             |
    +-------------------------------+-----------------------------------+
    | Programmatic fix              | None                              |
    +-------------------------------+-----------------------------------+

    Parameters: Arguments
        choices: The list of valid choices.
    """

    def __init__(self, choices: List[Any], on_fail: Optional[Callable] = None):
        super().__init__(on_fail=on_fail, choices=choices)
        self._choices = choices

    def validate(self, value: Any, metadata: Dict) -> ValidationResult:
        """Validates that a value is within a range."""
        logger.debug(f"Validating {value} is in choices {self._choices}...")

        if value not in self._choices:
            return FailResult(
                error_message=f"Value {value} is not in choices {self._choices}.",
            )

        return PassResult()


@register_validator(name="lower-case", data_type="string")
class LowerCase(Validator):
    """Validates that a value is lower case.

    **Key Properties**

    +-------------------------------+-----------------------------------+
    | Property                      | Description                       |
    +===============================+===================================+
    | Name for `format` attribute   | `lower-case`                      |
    +-------------------------------+-----------------------------------+
    | Supported data types          | `string`                          |
    +-------------------------------+-----------------------------------+
    | Programmatic fix              | Convert to lower case.            |
    +-------------------------------+-----------------------------------+

    """

    def validate(self, value: Any, metadata: Dict) -> ValidationResult:
        logger.debug(f"Validating {value} is lower case...")

        if value.lower() != value:
            return FailResult(
                error_message=f"Value {value} is not lower case.",
                fix_value=value.lower(),
            )

        return PassResult()


@register_validator(name="upper-case", data_type="string")
class UpperCase(Validator):
    """Validates that a value is upper case.

    **Key Properties**
    
    +-------------------------------+---------------------------------+
    | Property                      | Description                     |
    +===============================+=================================+
    | Name for `format` attribute   | `upper-case`                    |
    +-------------------------------+---------------------------------+
    | Supported data types          | `string`                        |
    +-------------------------------+---------------------------------+
    | Programmatic fix              | Convert to upper case.          |
    +-------------------------------+---------------------------------+
    """

    def validate(self, value: Any, metadata: Dict) -> ValidationResult:
        logger.debug(f"Validating {value} is upper case...")

        if value.upper() != value:
            return FailResult(
                error_message=f"Value {value} is not upper case.",
                fix_value=value.upper(),
            )

        return PassResult()


@register_validator(name="length", data_type=["string", "list"])
class ValidLength(Validator):
    """Validates that the length of value is within the expected range.

    **Key Properties**
    
    +-------------------------------+--------------------------------------+
    | Property                      | Description                          |
    +===============================+======================================+
    | Name for `format` attribute   | `length`                             |
    +-------------------------------+--------------------------------------+
    | Supported data types          | `string`, `list`, `object`           |
    +-------------------------------+--------------------------------------+
    | Programmatic fix              | If shorter than the minimum,         |
    |                               |  pad with empty last elements.       |
    |                               | If longer than the maximum, truncate.|
    +-------------------------------+--------------------------------------+

    Parameters: Arguments
        min: The inclusive minimum length.
        max: The inclusive maximum length.
    """  # noqa

    def __init__(
        self, min: int = None, max: int = None, on_fail: Optional[Callable] = None
    ):
        super().__init__(on_fail=on_fail, min=min, max=max)
        self._min = to_int(min)
        self._max = to_int(max)

    def validate(self, value: Any, metadata: Dict) -> ValidationResult:
        """Validates that the length of value is within the expected range."""
        logger.debug(
            f"Validating {value} is in length range {self._min} - {self._max}..."
        )

        if self._min is not None and len(value) < self._min:
            logger.debug(f"Value {value} is less than {self._min}.")

            # Repeat the last character to make the value the correct length.
            if isinstance(value, str):
                if not value:
                    last_val = rstr.rstr(string.ascii_lowercase, 1)
                else:
                    last_val = value[-1]
            else:
                if not value:
                    last_val = [rstr.rstr(string.ascii_lowercase, 1)]
                else:
                    last_val = [value[-1]]
            corrected_value = value + last_val * (self._min - len(value))

            return FailResult(
                error_message=f"Value has length less than {self._min}. "
                f"Please return a longer output, "
                f"that is shorter than {self._max} characters.",
                fix_value=corrected_value,
            )

        if self._max is not None and len(value) > self._max:
            logger.debug(f"Value {value} is greater than {self._max}.")
            return FailResult(
                error_message=f"Value has length greater than {self._max}. "
                f"Please return a shorter output, "
                f"that is shorter than {self._max} characters.",
                fix_value=value[: self._max],
            )

        return PassResult()


@register_validator(name="regex_match", data_type="string")
class RegexMatch(Validator):
    """Validates that a value matches a regular expression.

    **Key Properties**

    | Property                      | Description                       |
    | ----------------------------- | --------------------------------- |
    | Name for `format` attribute   | `regex_match`                     |
    | Supported data types          | `string`                          |
    | Programmatic fix              | Generate a string that matches the regular expression |

    Parameters: Arguments
        regex: Str regex pattern
        match_type: Str in {"search", "fullmatch"} for a regex search or full-match option
    """  # noqa

    def __init__(
        self,
        regex: str,
        match_type: Optional[str] = None,
        on_fail: Optional[Callable] = None,
    ):
        match_types = ["fullmatch", "search"]
        if match_type is None:
            match_type = "fullmatch"
        assert match_type in match_types, f"match_type must be in {match_types}"
        super().__init__(on_fail=on_fail, match_type=match_type, regex=regex)
        self._regex = regex
        self._p = re.compile(regex)
        self._match_f = getattr(self._p, match_type)
        # Pad matching string on either side for fix
        # example if we are performing a regex search
        str_padding = (
            "" if match_type == "fullmatch" else rstr.rstr(string.ascii_lowercase)
        )
        self._fix_str = str_padding + rstr.xeger(regex) + str_padding

    def validate(self, value: Any, metadata: Dict) -> ValidationResult:
        """Validates that value matches the provided regular expression."""
        if not self._match_f(value):
            return FailResult(
                error_message=f"Result must match {self._regex}",
                fix_value=self._fix_str,
            )
        return PassResult()

    def to_prompt(self, with_keywords: bool = True) -> str:
        return "results should match " + self._regex


@register_validator(name="two-words", data_type="string")
class TwoWords(Validator):
    """Validates that a value is two words.

    **Key Properties**

    +-------------------------------+-----------------------------------+
    | Property                      | Description                       |
    +===============================+===================================+
    | Name for `format` attribute   | `two-words`                       |
    +-------------------------------+-----------------------------------+
    | Supported data types          | `string`                          |
    +-------------------------------+-----------------------------------+
    | Programmatic fix              | Pick the first two words.         |
    +-------------------------------+-----------------------------------+
    """

    def validate(self, value: Any, metadata: Dict) -> ValidationResult:
        logger.debug(f"Validating {value} is two words...")

        if len(value.split()) != 2:
            return FailResult(
                error_message="must be exactly two words",
                fix_value=" ".join(value.split()[:2]),
            )

        return PassResult()


@register_validator(name="one-line", data_type="string")
class OneLine(Validator):
    """Validates that a value is a single line or sentence.

    **Key Properties**

    +-------------------------------+-----------------------------------+
    | Property                      | Description                       |
    +===============================+===================================+
    | Name for `format` attribute   | `one-line`                        |
    +-------------------------------+-----------------------------------+
    | Supported data types          | `string`                          |
    +-------------------------------+-----------------------------------+
    | Programmatic fix              | Pick the first line.              |
    +-------------------------------+-----------------------------------+
    
    """

    def validate(self, value: Any, metadata: Dict) -> ValidationResult:
        logger.debug(f"Validating {value} is a single line...")

        if len(value.splitlines()) > 1:
            return FailResult(
                error_message=f"Value {value} is not a single line.",
                fix_value=value.splitlines()[0],
            )

        return PassResult()


@register_validator(name="valid-url", data_type=["string"])
class ValidURL(Validator):
    """Validates that a value is a valid URL.

    **Key Properties**

    +-------------------------------+-----------------------------------+
    | Property                      | Description                       |
    +===============================+===================================+
    | Name for `format` attribute   | `valid-url`                       |
<<<<<<< HEAD
    +-------------------------------+-----------------------------------+
    | Supported data types          | `string`, `url`                   |
    +-------------------------------+-----------------------------------+
=======
    | Supported data types          | `string`                          |
>>>>>>> 9df4acd6
    | Programmatic fix              | None                              |
    +-------------------------------+-----------------------------------+

    """

    def validate(self, value: Any, metadata: Dict) -> ValidationResult:
        logger.debug(f"Validating {value} is a valid URL...")

        from urllib.parse import urlparse

        # Check that the URL is valid
        try:
            result = urlparse(value)
            # Check that the URL has a scheme and network location
            if not result.scheme or not result.netloc:
                return FailResult(
                    error_message=f"URL {value} is not valid.",
                )
        except ValueError:
            return FailResult(
                error_message=f"URL {value} is not valid.",
            )

        return PassResult()


@register_validator(name="is-reachable", data_type=["string"])
class EndpointIsReachable(Validator):
    """Validates that a value is a reachable URL.

    **Key Properties**

    +-------------------------------+-----------------------------------+
    | Property                      | Description                       |
    +===============================+===================================+
    | Name for `format` attribute   | `is-reachable`                    |
<<<<<<< HEAD
    +-------------------------------+-----------------------------------+
    | Supported data types          | `string`, `url`                   |
    +-------------------------------+-----------------------------------+
=======
    | Supported data types          | `string`,                         |
>>>>>>> 9df4acd6
    | Programmatic fix              | None                              |
    +-------------------------------+-----------------------------------+
    
    """

    def validate(self, value: Any, metadata: Dict) -> ValidationResult:
        logger.debug(f"Validating {value} is a valid URL...")

        import requests

        # Check that the URL exists and can be reached
        try:
            response = requests.get(value)
            if response.status_code != 200:
                return FailResult(
                    error_message=f"URL {value} returned "
                    f"status code {response.status_code}",
                )
        except requests.exceptions.ConnectionError:
            return FailResult(
                error_message=f"URL {value} could not be reached",
            )
        except requests.exceptions.InvalidSchema:
            return FailResult(
                error_message=f"URL {value} does not specify "
                f"a valid connection adapter",
            )
        except requests.exceptions.MissingSchema:
            return FailResult(
                error_message=f"URL {value} does not contain " f"a http schema",
            )

        return PassResult()


@register_validator(name="bug-free-python", data_type="string")
class BugFreePython(Validator):
    """Validates that there are no Python syntactic bugs in the generated code.

    This validator checks for syntax errors by running `ast.parse(code)`,
    and will raise an exception if there are any.
    Only the packages in the `python` environment are available to the code snippet.

    **Key Properties**

    +-------------------------------+-----------------------------------+
    | Property                      | Description                       |
    +===============================+===================================+
    | Name for `format` attribute   | `bug-free-python`                 |
<<<<<<< HEAD
    +-------------------------------+-----------------------------------+
    | Supported data types          | `pythoncode`                      |
    +-------------------------------+-----------------------------------+
=======
    | Supported data types          | `string`                          |
>>>>>>> 9df4acd6
    | Programmatic fix              | None                              |
    +-------------------------------+-----------------------------------+

    """

    def validate(self, value: Any, metadata: Dict) -> ValidationResult:
        logger.debug(f"Validating {value} is not a bug...")

        # The value is a Python code snippet. We need to check for syntax errors.
        try:
            ast.parse(value)
        except SyntaxError as e:
            return FailResult(
                error_message=f"Syntax error: {e.msg}",
            )

        return PassResult()


@register_validator(name="bug-free-sql", data_type=["string"])
class BugFreeSQL(Validator):
    """Validates that there are no SQL syntactic bugs in the generated code.

    This is a very minimal implementation that uses the Pypi `sqlvalidator` package
    to check if the SQL query is valid. You can implement a custom SQL validator
    that uses a database connection to check if the query is valid.

    **Key Properties**

    +-------------------------------+-----------------------------------+
    | Property                      | Description                       |
    +===============================+===================================+
    | Name for `format` attribute   | `bug-free-sql`                    |
<<<<<<< HEAD
    +-------------------------------+-----------------------------------+
    | Supported data types          | `sql`, `string`                   |
    +-------------------------------+-----------------------------------+
=======
    | Supported data types          | `string`                          |
>>>>>>> 9df4acd6
    | Programmatic fix              | None                              |
    +-------------------------------+-----------------------------------+

    """

    def __init__(
        self,
        conn: Optional[str] = None,
        schema_file: Optional[str] = None,
        on_fail: Optional[Callable] = None,
    ):
        super().__init__(on_fail=on_fail)
        self._driver: SQLDriver = create_sql_driver(schema_file=schema_file, conn=conn)

    def validate(self, value: Any, metadata: Dict) -> ValidationResult:
        errors = self._driver.validate_sql(value)
        if len(errors) > 0:
            return FailResult(
                error_message=". ".join(errors),
            )

        return PassResult()


@register_validator(name="sql-column-presence", data_type="string")
class SqlColumnPresence(Validator):
    """Validates that all columns in the SQL query are present in the schema.

    **Key Properties**

    +-------------------------------+-----------------------------------+
    | Property                      | Description                       |
    +===============================+===================================+
    | Name for `format` attribute   | `sql-column-presence`             |
<<<<<<< HEAD
    +-------------------------------+-----------------------------------+
    | Supported data types          | `sql`                             |
    +-------------------------------+-----------------------------------+
=======
    | Supported data types          | `string`                          |
>>>>>>> 9df4acd6
    | Programmatic fix              | None                              |
    +-------------------------------+-----------------------------------+

    Parameters: Arguments
        cols: The list of valid columns.
    """

    def __init__(self, cols: List[str], on_fail: Optional[Callable] = None):
        super().__init__(on_fail=on_fail, cols=cols)
        self._cols = set(cols)

    def validate(self, value: Any, metadata: Dict) -> ValidationResult:
        from sqlglot import exp, parse

        expressions = parse(value)
        cols = set()
        for expression in expressions:
            for col in expression.find_all(exp.Column):
                cols.add(col.alias_or_name)

        diff = cols.difference(self._cols)
        if len(diff) > 0:
            return FailResult(
                error_message=f"Columns [{', '.join(diff)}] "
                f"not in [{', '.join(self._cols)}]",
            )

        return PassResult()


@register_validator(name="exclude-sql-predicates", data_type="string")
class ExcludeSqlPredicates(Validator):
    """Validates that the SQL query does not contain certain predicates.

    **Key Properties**

    +-------------------------------+-----------------------------------+
    | Property                      | Description                       |
    +===============================+===================================+
    | Name for `format` attribute   | `exclude-sql-predicates`          |
<<<<<<< HEAD
    +-------------------------------+-----------------------------------+
    | Supported data types          | `sql`                             |
    +-------------------------------+-----------------------------------+
=======
    | Supported data types          | `string`                          |
>>>>>>> 9df4acd6
    | Programmatic fix              | None                              |
    +-------------------------------+-----------------------------------+

    Parameters: Arguments
        predicates: The list of predicates to avoid.
    """

    def __init__(self, predicates: List[str], on_fail: Optional[Callable] = None):
        super().__init__(on_fail=on_fail, predicates=predicates)
        self._predicates = set(predicates)

    def validate(self, value: Any, metadata: Dict) -> ValidationResult:
        from sqlglot import exp, parse

        expressions = parse(value)
        for expression in expressions:
            if expression is None:
                continue
            for pred in self._predicates:
                try:
                    getattr(exp, pred)
                except AttributeError:
                    raise ValueError(f"Predicate {pred} does not exist")
                if len(list(expression.find_all(getattr(exp, pred)))):
                    return FailResult(
                        error_message=f"SQL query contains predicate {pred}",
                        fix_value="",
                    )

        return PassResult()


@register_validator(name="similar-to-document", data_type="string")
class SimilarToDocument(Validator):
    """Validates that a value is similar to the document.

    This validator checks if the value is similar to the document by checking
    the cosine similarity between the value and the document, using an
    embedding.

    **Key Properties**

    +-------------------------------+-----------------------------------+
    | Property                      | Description                       |
    +===============================+===================================+
    | Name for `format` attribute   | `similar-to-document`             |
    +-------------------------------+-----------------------------------+
    | Supported data types          | `string`                          |
    +-------------------------------+-----------------------------------+
    | Programmatic fix              | None                              |
    +-------------------------------+-----------------------------------+

    Parameters: Arguments
        document: The document to use for the similarity check.
        threshold: The minimum cosine similarity to be considered similar.  Defaults to 0.7.
        model: The embedding model to use.  Defaults to text-embedding-ada-002.
    """  # noqa

    def __init__(
        self,
        document: str,
        threshold: float = 0.7,
        model: str = "text-embedding-ada-002",
        on_fail: Optional[Callable] = None,
    ):
        super().__init__(
            on_fail=on_fail, document=document, threshold=threshold, model=model
        )
        if not _HAS_NUMPY:
            raise ImportError(
                f"The {self.__class__.__name__} validator requires the numpy package.\n"
                "`pip install numpy` to install it."
            )

        self._document = document
        embedding = openai.Embedding.create(input=[document], model=model)["data"][0][
            "embedding"
        ]
        self._document_embedding = np.array(embedding)
        self._model = model
        self._threshold = float(threshold)

    @staticmethod
    def cosine_similarity(a: "np.ndarray", b: "np.ndarray") -> float:
        """Calculate the cosine similarity between two vectors.

        Args:
            a: The first vector.
            b: The second vector.

        Returns:
            float: The cosine similarity between the two vectors.
        """
        return np.dot(a, b) / (np.linalg.norm(a) * np.linalg.norm(b))

    def validate(self, value: Any, metadata: Dict) -> ValidationResult:
        logger.debug(f"Validating {value} is similar to document...")

        value_embedding = np.array(
            openai.Embedding.create(input=[value], model=self._model)["data"][0][
                "embedding"
            ]
        )

        similarity = SimilarToDocument.cosine_similarity(
            self._document_embedding,
            value_embedding,
        )
        if similarity < self._threshold:
            return FailResult(
                error_message=f"Value {value} is not similar enough "
                f"to document {self._document}.",
            )

        return PassResult()

    def to_prompt(self, with_keywords: bool = True) -> str:
        return ""


@register_validator(name="is-profanity-free", data_type="string")
class IsProfanityFree(Validator):
    """Validates that a translated text does not contain profanity language.

    This validator uses the `alt-profanity-check` package to check if a string
    contains profanity language.

    **Key Properties**

    +-------------------------------+-----------------------------------+
    | Property                      | Description                       |
    +===============================+===================================+
    | Name for `format` attribute   | `is-profanity-free`               |
    +-------------------------------+-----------------------------------+
    | Supported data types          | `string`                          |
    +-------------------------------+-----------------------------------+
    | Programmatic fix              | None                              |
    +-------------------------------+-----------------------------------+

    """

    def validate(self, value: Any, metadata: Dict) -> ValidationResult:
        try:
            from profanity_check import predict
        except ImportError:
            raise ImportError(
                "`is-profanity-free` validator requires the `alt-profanity-check`"
                "package. Please install it with `pip install profanity-check`."
            )

        prediction = predict([value])
        if prediction[0] == 1:
            return FailResult(
                error_message=f"{value} contains profanity. "
                f"Please return a profanity-free output.",
                fix_value="",
            )
        return PassResult()


@register_validator(name="is-high-quality-translation", data_type="string")
class IsHighQualityTranslation(Validator):
    """Using inpiredco.critique to check if a translation is high quality.

    **Key Properties**

    +-------------------------------+-----------------------------------+
    | Property                      | Description                       |
    +===============================+===================================+
    | Name for `format` attribute   | `is-high-quality-translation`     |
    +-------------------------------+-----------------------------------+
    | Supported data types          | `string`                          |
    +-------------------------------+-----------------------------------+
    | Programmatic fix              | None                              |
    +-------------------------------+-----------------------------------+

    Other parameters: Metadata
        translation_source (str): The source of the translation.
    """

    required_metadata_keys = ["translation_source"]

    def __init__(self, *args, **kwargs):
        super().__init__(*args, **kwargs)
        try:
            from inspiredco.critique import Critique

            self._critique = Critique(api_key=os.environ["INSPIREDCO_API_KEY"])

        except ImportError:
            raise ImportError(
                "`is-high-quality-translation` validator requires the `inspiredco`"
                "package. Please install it with `pip install inspiredco`."
            )

    def validate(self, value: Any, metadata: Dict) -> ValidationResult:
        if "translation_source" not in metadata:
            raise RuntimeError(
                "is-high-quality-translation validator expects "
                "`translation_source` key in metadata"
            )
        src = metadata["translation_source"]
        prediction = self._critique.evaluate(
            metric="comet",
            config={"model": "unbabel_comet/wmt21-comet-qe-da"},
            dataset=[{"source": src, "target": value}],
        )
        quality = prediction["examples"][0]["value"]
        if quality < -0.1:
            return FailResult(
                error_message=f"{value} is a low quality translation."
                "Please return a higher quality output.",
                fix_value="",
            )
        return PassResult()


@register_validator(name="ends-with", data_type="list")
class EndsWith(Validator):
    """Validates that a list ends with a given value.

    **Key Properties**

    +-------------------------------+-----------------------------------+
    | Property                      | Description                       |
    +===============================+===================================+
    | Name for `format` attribute   | `ends-with`                       |
    +-------------------------------+-----------------------------------+
    | Supported data types          | `list`                            |
    +-------------------------------+-----------------------------------+
    | Programmatic fix              | Append the given value to the     |
    |                               | list.                             |
    +-------------------------------+-----------------------------------+

    Parameters: Arguments
        end: The required last element.
    """

    def __init__(self, end: str, on_fail: str = "fix"):
        super().__init__(on_fail=on_fail, end=end)
        self._end = end

    def validate(self, value: Any, metadata: Dict) -> ValidationResult:
        logger.debug(f"Validating {value} ends with {self._end}...")

        if not value[-1] == self._end:
            return FailResult(
                error_message=f"{value} must end with {self._end}",
                fix_value=value + [self._end],
            )

        return PassResult()


@register_validator(name="extracted-summary-sentences-match", data_type="string")
class ExtractedSummarySentencesMatch(Validator):
    """Validates that the extracted summary sentences match the original text
    by performing a cosine similarity in the embedding space.

    **Key Properties**

    +-------------------------------+-------------------------------------+
    | Property                      | Description                         |
    +===============================+=====================================+
    | Name for `format` attribute   | `extracted-summary-sentences-match` |
    +-------------------------------+-------------------------------------+
    | Supported data types          | `string`                            |
    +-------------------------------+-------------------------------------+
    | Programmatic fix              | Remove any sentences that can not be|
    |                               | verified.                           |
    +-------------------------------+-------------------------------------+

    Parameters: Arguments

        threshold: The minimum cosine similarity to be considered similar. Default to 0.7.

    Other parameters: Metadata

        filepaths (List[str]): A list of strings that specifies the filepaths for any documents that should be used for asserting the summary's similarity.
        document_store (DocumentStoreBase, optional): The document store to use during validation. Defaults to EphemeralDocumentStore.
        vector_db (VectorDBBase, optional): A vector database to use for embeddings.  Defaults to Faiss.
        embedding_model (EmbeddingBase, optional): The embeddig model to use. Defaults to OpenAIEmbedding.
    """  # noqa

    required_metadata_keys = ["filepaths"]

    def __init__(
        self,
        threshold: float = 0.7,
        on_fail: Optional[Callable] = None,
        **kwargs: Optional[Dict[str, Any]],
    ):
        super().__init__(on_fail, **kwargs)
        # TODO(shreya): Pass embedding_model, vector_db, document_store from spec

        self._threshold = float(threshold)

    @staticmethod
    def _instantiate_store(
        metadata, api_key: Optional[str] = None, api_base: Optional[str] = None
    ):
        if "document_store" in metadata:
            return metadata["document_store"]

        from guardrails.document_store import EphemeralDocumentStore

        if "vector_db" in metadata:
            vector_db = metadata["vector_db"]
        else:
            from guardrails.vectordb import Faiss

            if "embedding_model" in metadata:
                embedding_model = metadata["embedding_model"]
            else:
                from guardrails.embedding import OpenAIEmbedding

                embedding_model = OpenAIEmbedding(api_key=api_key, api_base=api_base)

            vector_db = Faiss.new_flat_ip_index(
                embedding_model.output_dim, embedder=embedding_model
            )

        return EphemeralDocumentStore(vector_db)

    def validate(self, value: Any, metadata: Dict) -> ValidationResult:
        if "filepaths" not in metadata:
            raise RuntimeError(
                "extracted-sentences-summary-match validator expects "
                "`filepaths` key in metadata"
            )
        filepaths = metadata["filepaths"]

        kwargs = {}
        context_copy = contextvars.copy_context()
        for key, context_var in context_copy.items():
            if key.name == "kwargs" and isinstance(kwargs, dict):
                kwargs = context_var
                break

        api_key = kwargs.get("api_key")
        api_base = kwargs.get("api_base")

        store = self._instantiate_store(metadata, api_key, api_base)

        sources = []
        for filepath in filepaths:
            with open(filepath) as f:
                doc = f.read()
                store.add_text(doc, {"path": filepath})
                sources.append(filepath)

        # Split the value into sentences.
        sentences = re.split(r"(?<=[.!?]) +", value)

        # Check if any of the sentences in the value match any of the sentences
        # in the documents.
        unverified = []
        verified = []
        citations = {}
        for id_, sentence in enumerate(sentences):
            page = store.search_with_threshold(sentence, self._threshold)
            if not page or page[0].metadata["path"] not in sources:
                unverified.append(sentence)
            else:
                sentence_id = id_ + 1
                citation_path = page[0].metadata["path"]
                citation_id = sources.index(citation_path) + 1

                citations[sentence_id] = citation_id
                verified.append(sentence + f" [{citation_id}]")

        fixed_summary = (
            " ".join(verified)
            + "\n\n"
            + "\n".join(f"[{i + 1}] {s}" for i, s in enumerate(sources))
        )
        metadata["summary_with_citations"] = fixed_summary
        metadata["citations"] = citations

        if unverified:
            unverified_sentences = "\n".join(unverified)
            return FailResult(
                metadata=metadata,
                error_message=(
                    f"The summary \nSummary: {value}\n has sentences\n"
                    f"{unverified_sentences}\n that are not similar to any document."
                ),
                fix_value=fixed_summary,
            )

        return PassResult(metadata=metadata)

    def to_prompt(self, with_keywords: bool = True) -> str:
        return ""


@register_validator(name="reading-time", data_type="string")
class ReadingTime(Validator):
    """Validates that the a string can be read in less than a certain amount of
    time.

    **Key Properties**

    +-------------------------------+-----------------------------------+
    | Property                      | Description                       |
    +===============================+===================================+
    | Name for `format` attribute   | `reading-time`                    |
    +-------------------------------+-----------------------------------+
    | Supported data types          | `string`                          |
    +-------------------------------+-----------------------------------+
    | Programmatic fix              | None                              |
    +-------------------------------+-----------------------------------+

    Parameters: Arguments

        reading_time: The maximum reading time.
    """

    def __init__(self, reading_time: int, on_fail: str = "fix"):
        super().__init__(on_fail=on_fail, reading_time=reading_time)
        self._max_time = reading_time

    def validate(self, value: Any, metadata: Dict) -> ValidationResult:
        logger.debug(
            f"Validating {value} can be read in less than {self._max_time} seconds..."
        )

        # Estimate the reading time of the string
        reading_time = len(value.split()) / 200 * 60
        logger.debug(f"Estimated reading time {reading_time} seconds...")

        if abs(reading_time - self._max_time) > 1:
            logger.error(f"{value} took {reading_time} to read")
            return FailResult(
                error_message=f"String should be readable "
                f"within {self._max_time} minutes.",
                fix_value=value,
            )

        return PassResult()


@register_validator(name="extractive-summary", data_type="string")
class ExtractiveSummary(Validator):
    """Validates that a string is a valid extractive summary of a given
    document.

    This validator does a fuzzy match between the sentences in the
    summary and the sentences in the document. Each sentence in the
    summary must be similar to at least one sentence in the document.
    After the validation, the summary is updated to include the
    sentences from the document that were matched, and the citations for
    those sentences are added to the end of the summary.

    **Key Properties**

    +-------------------------------+-----------------------------------+
    | Property                      | Description                       |
    +===============================+===================================+
    | Name for `format` attribute   | `extractive-summary`              |
    +-------------------------------+-----------------------------------+
    | Supported data types          | `string`                          |
    +-------------------------------+-----------------------------------+
    | Programmatic fix              | Remove any sentences that can not |
    |                               | be verified.                      |
    +-------------------------------+-----------------------------------+


    Parameters: Arguments

        threshold: The minimum fuzz ratio to be considered summarized.  Defaults to 85.

    Other parameters: Metadata

        filepaths (List[str]): A list of strings that specifies the filepaths for any documents that should be used for asserting the summary's similarity.
    """  # noqa

    required_metadata_keys = ["filepaths"]

    def __init__(
        self,
        threshold: int = 85,
        on_fail: Optional[Callable] = None,
        **kwargs,
    ):
        super().__init__(on_fail, **kwargs)

        self._threshold = threshold

    def validate(self, value: Any, metadata: Dict) -> ValidationResult:
        """Make sure each sentence was precisely copied from the document."""

        if "filepaths" not in metadata:
            raise RuntimeError(
                "extractive-summary validator expects " "`filepaths` key in metadata"
            )

        filepaths = metadata["filepaths"]

        # Load documents
        store = {}
        for filepath in filepaths:
            with open(filepath) as f:
                doc = f.read()
            store[filepath] = sentence_split(doc)

        try:
            from thefuzz import fuzz
        except ImportError:
            raise ImportError(
                "`thefuzz` library is required for `extractive-summary` validator. "
                "Please install it with `pip install thefuzz`."
            )

        # Split the value into sentences.
        sentences = sentence_split(value)

        # Check if any of the sentences in the value match any of the sentences
        # # in the documents.
        unverified = []
        verified = []
        citations = {}

        for id_, sentence in enumerate(sentences):
            highest_ratio = 0
            highest_ratio_doc = None

            # Check fuzzy match against all sentences in all documents
            for doc_path, doc_sentences in store.items():
                for doc_sentence in doc_sentences:
                    ratio = fuzz.ratio(sentence, doc_sentence)
                    if ratio > highest_ratio:
                        highest_ratio = ratio
                        highest_ratio_doc = doc_path

            if highest_ratio < self._threshold:
                unverified.append(sentence)
            else:
                sentence_id = id_ + 1
                citation_id = list(store).index(highest_ratio_doc) + 1

                citations[sentence_id] = citation_id
                verified.append(sentence + f" [{citation_id}]")

        verified_sentences = (
            " ".join(verified)
            + "\n\n"
            + "\n".join(f"[{i + 1}] {s}" for i, s in enumerate(store))
        )

        metadata["summary_with_citations"] = verified_sentences
        metadata["citations"] = citations

        if len(unverified):
            unverified_sentences = "\n".join(
                "- " + s for i, s in enumerate(sentences) if i in unverified
            )
            return FailResult(
                metadata=metadata,
                error_message=(
                    f"The summary \nSummary: {value}\n has sentences\n"
                    f"{unverified_sentences}\n that are not similar to any document."
                ),
                fix_value="\n".join(verified_sentences),
            )

        return PassResult(
            metadata=metadata,
        )


@register_validator(name="remove-redundant-sentences", data_type="string")
class RemoveRedundantSentences(Validator):
    """Removes redundant sentences from a string.

    This validator removes sentences from a string that are similar to
    other sentences in the string. This is useful for removing
    repetitive sentences from a string.

    **Key Properties**

    +-------------------------------+-----------------------------------+
    | Property                      | Description                       |
    +===============================+===================================+
    | Name for `format` attribute   | `remove-redundant-sentences`      |
    +-------------------------------+-----------------------------------+
    | Supported data types          | `string`                          |
    +-------------------------------+-----------------------------------+
    | Programmatic fix              | Remove any redundant sentences.   |
    +-------------------------------+-----------------------------------+

    Parameters: Arguments

        threshold: The minimum fuzz ratio to be considered redundant.  Defaults to 70.
    """

    def __init__(
        self, threshold: int = 70, on_fail: Optional[Callable] = None, **kwargs
    ):
        super().__init__(on_fail, **kwargs)
        self._threshold = threshold

    def validate(self, value: Any, metadata: Dict) -> ValidationResult:
        """Remove redundant sentences from a string."""

        try:
            from thefuzz import fuzz
        except ImportError:
            raise ImportError(
                "`thefuzz` library is required for `remove-redundant-sentences` "
                "validator. Please install it with `pip install thefuzz`."
            )

        # Split the value into sentences.
        sentences = sentence_split(value)
        filtered_sentences = []
        redundant_sentences = []

        sentence = sentences[0]
        other_sentences = sentences[1:]
        while len(other_sentences):
            # Check fuzzy match against all other sentences
            filtered_sentences.append(sentence)
            unique_sentences = []
            for other_sentence in other_sentences:
                ratio = fuzz.ratio(sentence, other_sentence)
                if ratio > self._threshold:
                    redundant_sentences.append(other_sentence)
                else:
                    unique_sentences.append(other_sentence)
            if len(unique_sentences) == 0:
                break
            sentence = unique_sentences[0]
            other_sentences = unique_sentences[1:]

        filtered_summary = " ".join(filtered_sentences)

        if len(redundant_sentences):
            redundant_sentences = "\n".join(redundant_sentences)
            return FailResult(
                error_message=(
                    f"The summary \nSummary: {value}\n has sentences\n"
                    f"{redundant_sentences}\n that are similar to other sentences."
                ),
                fix_value=filtered_summary,
            )

        return PassResult()


@register_validator(name="saliency-check", data_type="string")
class SaliencyCheck(Validator):
    """Checks that the summary covers the list of topics present in the
    document.

    **Key Properties**

    +-------------------------------+-----------------------------------+
    | Property                      | Description                       |
    +===============================+===================================+
    | Name for `format` attribute   | `saliency-check`                  |
    +-------------------------------+-----------------------------------+
    | Supported data types          | `string`                          |
    +-------------------------------+-----------------------------------+
    | Programmatic fix              | None                              |
    +-------------------------------+-----------------------------------+

    Parameters: Arguments

        docs_dir: Path to the directory containing the documents.
        threshold: Threshold for overlap between topics in document and summary. Defaults to 0.25
    """  # noqa

    def __init__(
        self,
        docs_dir: str,
        llm_callable: Callable = None,
        on_fail: Optional[Callable] = None,
        threshold: float = 0.25,
        **kwargs,
    ):
        """Initialize the SalienceCheck validator.

        Args:
            docs_dir: Path to the directory containing the documents.
            on_fail: Function to call when validation fails.
            threshold: Threshold for overlap between topics in document and summary.
        """

        super().__init__(on_fail, **kwargs)

        self.llm_callable = (
            llm_callable if llm_callable else openai.ChatCompletion.create
        )

        self._threshold = threshold

        # Load documents
        self._document_store = {}
        for doc_path in os.listdir(docs_dir):
            with open(os.path.join(docs_dir, doc_path)) as f:
                text = f.read()
            # Precompute topics for each document
            self._document_store[doc_path] = self._get_topics(text)

    @property
    def _topics(self) -> List[str]:
        """Return a list of topics that can be used in the validator."""
        # Merge topics from all documents
        topics = set()
        for doc_topics in self._document_store.values():
            topics.update(doc_topics)
        return list(topics)

    def _get_topics(self, text: str, topics: Optional[List[str]] = None) -> List[str]:
        """Extract topics from a string."""

        from guardrails import Guard

        topics_seed = ""
        if topics is not None:
            topics_seed = (
                "Here's a seed list of topics, select topics from this list"
                " if they are covered in the doc:\n\n" + ", ".join(topics)
            )

        spec = f"""
<rail version="0.1">
<output>
    <list name="topics">
        <string name="topic" description="few words describing the topic in text"/>
    </list>
</output>

<prompt>
Extract a list of topics from the following text:

{text}

{topics_seed}

Return the output as a JSON with a single key "topics" containing a list of topics.

Make sure that topics are relevant to text, and topics are not too specific or general.
</prompt>
</rail>
    """

        guard = Guard.from_rail_string(spec)
        _, validated_output = guard(llm_api=self.llm_callable)
        return validated_output["topics"]

    def validate(self, value: Any, metadata: Dict) -> ValidationResult:
        topics_in_summary = self._get_topics(value, topics=self._topics)

        # Compute overlap between topics in document and summary
        intersection = set(topics_in_summary).intersection(set(self._topics))
        overlap = len(intersection) / len(self._topics)

        if overlap < self._threshold:
            return FailResult(
                error_message=(
                    f"The summary \nSummary: {value}\n does not cover these topics:\n"
                    f"{set(self._topics).difference(intersection)}"
                ),
                fix_value="",
            )

        return PassResult()


@register_validator(name="qa-relevance-llm-eval", data_type="string")
class QARelevanceLLMEval(Validator):
    """Validates that an answer is relevant to the question asked by asking the
    LLM to self evaluate.

    **Key Properties**

    +-------------------------------+-----------------------------------+
    | Property                      | Description                       |
    +===============================+===================================+
    | Name for `format` attribute   | `qa-relevance-llm-eval`           |
    +-------------------------------+-----------------------------------+
    | Supported data types          | `string`                          |
    +-------------------------------+-----------------------------------+
    | Programmatic fix              | None                              |
    +-------------------------------+-----------------------------------+

    Other parameters: Metadata
        question (str): The original question the llm was given to answer.
    """

    required_metadata_keys = ["question"]

    def __init__(
        self,
        llm_callable: Callable = None,
        on_fail: Optional[Callable] = None,
        **kwargs,
    ):
        super().__init__(on_fail, **kwargs)
        self.llm_callable = (
            llm_callable if llm_callable else openai.ChatCompletion.create
        )

    def _selfeval(self, question: str, answer: str):
        from guardrails import Guard

        spec = """
<rail version="0.1">
<output>
    <bool name="relevant" />
</output>

<prompt>
Is the answer below relevant to the question asked?
Question: {question}
Answer: {answer}

Relevant (as a JSON with a single boolean key, "relevant"):\
</prompt>
</rail>
    """.format(
            question=question,
            answer=answer,
        )
        guard = Guard.from_rail_string(spec)

        return guard(
            self.llm_callable,
            max_tokens=10,
            temperature=0.1,
        )[1]

    def validate(self, value: Any, metadata: Dict) -> ValidationResult:
        if "question" not in metadata:
            raise RuntimeError(
                "qa-relevance-llm-eval validator expects " "`question` key in metadata"
            )

        question = metadata["question"]

        relevant = self._selfeval(question, value)["relevant"]
        if relevant:
            return PassResult()

        fixed_answer = "No relevant answer found."
        return FailResult(
            error_message=f"The answer {value} is not relevant "
            f"to the question {question}.",
            fix_value=fixed_answer,
        )

    def to_prompt(self, with_keywords: bool = True) -> str:
        return ""


@register_validator(name="provenance-v0", data_type="string")
class ProvenanceV0(Validator):
    """Validates that LLM-generated text matches some source text based on
    distance in embedding space.

    **Key Properties**

    +-------------------------------+-----------------------------------+
    | Property                      | Description                       |
    +===============================+===================================+
    | Name for `format` attribute   | `provenance-v0`                   |
    +-------------------------------+-----------------------------------+
    | Supported data types          | `string`                          |
    +-------------------------------+-----------------------------------+
    | Programmatic fix              | None                              |
    +-------------------------------+-----------------------------------+

    Parameters: Arguments
        threshold: The minimum cosine similarity between the generated text and
            the source text. Defaults to 0.8.
        validation_method: Whether to validate at the sentence level or over the full text.
            Must be one of `sentence` or `full`. Defaults to `sentence`

    Other parameters: Metadata
        query_function (Callable, optional): A callable that takes a string and returns
            a list of (chunk, score) tuples.
        sources (List[str], optional): The source text.
        embed_function (Callable, optional): A callable that creates embeddings for the
            sources. Must accept a list of strings and return an np.array of floats.

    In order to use this validator, you must provide either a `query_function` or
    `sources` with an `embed_function` in the metadata.

    If providing query_function, it should take a string as input and return a list of
    (chunk, score) tuples. The chunk is a string and the score is a float representing
    the cosine distance between the chunk and the input string. The list should be
    sorted in ascending order by score.

<<<<<<< HEAD
    Example::
        
=======
    Note: The score should represent distance in embedding space, not similarity. I.e.,
    lower is better and the score should be 0 if the chunk is identical to the input
    string.

    Example:
        ```py
>>>>>>> 9df4acd6
        def query_function(text: str, k: int) -> List[Tuple[str, float]]:
            return [("This is a chunk", 0.9), ("This is another chunk", 0.8)]

        guard = Guard.from_rail(...)
        guard(
            openai.ChatCompletion.create(...),
            prompt_params={...},
            temperature=0.0,
            metadata={"query_function": query_function},
        )



    If providing sources, it should be a list of strings. The embed_function should
    take a string or a list of strings as input and return a np array of floats.
    The vector should be normalized to unit length.

    Example::

        def embed_function(text: Union[str, List[str]]) -> np.ndarray:
            return np.array([[0.1, 0.2, 0.3]])

        guard = Guard.from_rail(...)
        guard(
            openai.ChatCompletion.create(...),
            prompt_params={...},
            temperature=0.0,
            metadata={
                "sources": ["This is a source text"],
                "embed_function": embed_function
            },
        )

    """  # noqa

    def __init__(
        self,
        threshold: float = 0.8,
        validation_method: str = "sentence",
        on_fail: Optional[Callable] = None,
        **kwargs,
    ):
        super().__init__(
            on_fail, threshold=threshold, validation_method=validation_method, **kwargs
        )
        self._threshold = float(threshold)
        if validation_method not in ["sentence", "full"]:
            raise ValueError("validation_method must be 'sentence' or 'full'.")
        self._validation_method = validation_method

    def get_query_function(self, metadata: Dict[str, Any]) -> None:
        query_fn = metadata.get("query_function", None)
        sources = metadata.get("sources", None)

        # Check that query_fn or sources are provided
        if query_fn is not None and sources is not None:
            warnings.warn(
                "Both `query_function` and `sources` are provided in metadata. "
                "`query_function` will be used."
            )
        elif query_fn is None and sources is None:
            raise ValueError(
                "You must provide either `query_function` or `sources` in metadata."
            )
        elif query_fn is None and sources is not None:
            # Check chunking strategy
            chunk_strategy = metadata.get("chunk_strategy", "sentence")
            if chunk_strategy not in ["sentence", "word", "char", "token"]:
                raise ValueError(
                    "`chunk_strategy` must be one of 'sentence', 'word', 'char', "
                    "or 'token'."
                )
            chunk_size = metadata.get("chunk_size", 5)
            chunk_overlap = metadata.get("chunk_overlap", 2)

            # Check distance metric
            distance_metric = metadata.get("distance_metric", "cosine")
            if distance_metric not in ["cosine", "euclidean"]:
                raise ValueError(
                    "`distance_metric` must be one of 'cosine' or 'euclidean'."
                )

            # Check embed model
            embed_function = metadata.get("embed_function", None)
            if embed_function is None:
                raise ValueError(
                    "You must provide `embed_function` in metadata in order to "
                    "use the default query function."
                )
            query_fn = partial(
                ProvenanceV0.query_vector_collection,
                sources=metadata["sources"],
                chunk_strategy=chunk_strategy,
                chunk_size=chunk_size,
                chunk_overlap=chunk_overlap,
                distance_metric=distance_metric,
                embed_function=embed_function,
            )

        return query_fn

    def validate_each_sentence(
        self, value: Any, query_function: Callable, metadata: Dict[str, Any]
    ) -> ValidationResult:
        # Split the value into sentences using nltk sentence tokenizer.
        sentences = nltk.sent_tokenize(value)

        unsupported_sentences = []
        supported_sentences = []
        for sentence in sentences:
            most_similar_chunks = query_function(text=sentence, k=1)
            if most_similar_chunks is None:
                unsupported_sentences.append(sentence)
                continue
            most_similar_chunk = most_similar_chunks[0]
            if most_similar_chunk[1] < self._threshold:
                supported_sentences.append((sentence, most_similar_chunk[0]))
            else:
                unsupported_sentences.append(sentence)

        metadata["unsupported_sentences"] = "- " + "\n- ".join(unsupported_sentences)
        metadata["supported_sentences"] = supported_sentences
        if unsupported_sentences:
            unsupported_sentences = "- " + "\n- ".join(unsupported_sentences)
            return FailResult(
                metadata=metadata,
                error_message=(
                    f"None of the following sentences in your response are supported "
                    "by provided context:"
                    f"\n{metadata['unsupported_sentences']}"
                ),
                fix_value="\n".join(s[0] for s in supported_sentences),
            )
        return PassResult(metadata=metadata)

    def validate_full_text(
        self, value: Any, query_function: Callable, metadata: Dict[str, Any]
    ) -> ValidationResult:
        most_similar_chunks = query_function(text=value, k=1)
        if most_similar_chunks is None:
            metadata["unsupported_text"] = value
            metadata["supported_text_citations"] = {}
            return FailResult(
                metadata=metadata,
                error_message=(
                    "The following text in your response is not supported by the "
                    "supported by the provided context:\n" + value
                ),
            )
        most_similar_chunk = most_similar_chunks[0]
        if most_similar_chunk[1] > self._threshold:
            metadata["unsupported_text"] = value
            metadata["supported_text_citations"] = {}
            return FailResult(
                metadata=metadata,
                error_message=(
                    "The following text in your response is not supported by the "
                    "supported by the provided context:\n" + value
                ),
            )

        metadata["unsupported_text"] = ""
        metadata["supported_text_citations"] = {
            value: most_similar_chunk[0],
        }
        return PassResult(metadata=metadata)

    def validate(self, value: Any, metadata: Dict[str, Any]) -> ValidationResult:
        query_function = self.get_query_function(metadata)

        if self._validation_method == "sentence":
            return self.validate_each_sentence(value, query_function, metadata)
        elif self._validation_method == "full":
            return self.validate_full_text(value, query_function, metadata)
        else:
            raise ValueError("validation_method must be 'sentence' or 'full'.")

    @staticmethod
    def query_vector_collection(
        text: str,
        k: int,
        sources: List[str],
        chunk_strategy: str = "sentence",
        chunk_size: int = 5,
        chunk_overlap: int = 2,
        distance_metric: str = "cosine",
        embed_function: Optional[Callable] = None,
    ) -> List[Tuple[str, float]]:
        chunks = [
            get_chunks_from_text(source, chunk_strategy, chunk_size, chunk_overlap)
            for source in sources
        ]
        chunks = list(itertools.chain.from_iterable(chunks))

        # Create embeddings
        source_embeddings = np.array(embed_function(chunks)).squeeze()
        query_embedding = embed_function(text).squeeze()

        # Compute distances
        if distance_metric == "cosine":
            if not _HAS_NUMPY:
                raise ValueError(
                    "You must install numpy in order to use the cosine distance "
                    "metric."
                )

            cos_sim = 1 - (
                np.dot(source_embeddings, query_embedding)
                / (
                    np.linalg.norm(source_embeddings, axis=1)
                    * np.linalg.norm(query_embedding)
                )
            )
            top_indices = np.argsort(cos_sim)[:k]
            top_similarities = [cos_sim[j] for j in top_indices]
            top_chunks = [chunks[j] for j in top_indices]
        else:
            raise ValueError("distance_metric must be 'cosine'.")

        return list(zip(top_chunks, top_similarities))

    def to_prompt(self, with_keywords: bool = True) -> str:
        return ""


@register_validator(name="provenance-v1", data_type="string")
class ProvenanceV1(Validator):
    """Validates that the LLM-generated text is supported by the provided
    contexts.

    This validator uses an LLM callable to evaluate the generated text against the
    provided contexts (LLM-ception).

    In order to use this validator, you must provide either:
    1. a 'query_function' in the metadata. That function should take a string as input
        (the LLM-generated text) and return a list of relevant
    chunks. The list should be sorted in ascending order by the distance between the
        chunk and the LLM-generated text.

    Example using str callable:
        >>> def query_function(text: str, k: int) -> List[str]:
        ...     return ["This is a chunk", "This is another chunk"]

        >>> guard = Guard.from_string(validators=[
                    ProvenanceV1(llm_callable="gpt-3.5-turbo", ...)
                ]
            )
        >>> guard.parse(
        ...   llm_output=...,
        ...   metadata={"query_function": query_function}
        ... )

    Example using a custom llm callable:
        >>> def query_function(text: str, k: int) -> List[str]:
        ...     return ["This is a chunk", "This is another chunk"]

        >>> guard = Guard.from_string(validators=[
                    ProvenanceV1(llm_callable=your_custom_callable, ...)
                ]
            )
        >>> guard.parse(
        ...   llm_output=...,
        ...   metadata={"query_function": query_function}
        ... )

    OR

    2. `sources` with an `embed_function` in the metadata. The embed_function should
        take a string or a list of strings as input and return a np array of floats.
    The vector should be normalized to unit length.

    Example::

        def embed_function(text: Union[str, List[str]]) -> np.ndarray:
            return np.array([[0.1, 0.2, 0.3]])

        guard = Guard.from_rail(...)
        guard(
            openai.ChatCompletion.create(...),
            prompt_params={...},
            temperature=0.0,
            metadata={
                "sources": ["This is a source text"],
                "embed_function": embed_function
            },
        )

    """

    def __init__(
        self,
        validation_method: str = "sentence",
        llm_callable: Union[str, Callable] = "gpt-3.5-turbo",
        top_k: int = 3,
        max_tokens: int = 2,
        on_fail: Optional[Callable] = None,
        **kwargs,
    ):
        """
        args:
            validation_method (str): Whether to validate at the sentence level or over
                the full text.  One of `sentence` or `full`. Defaults to `sentence`
            llm_callable (Union[str, Callable]): Either the name of the OpenAI model,
                or a callable that takes a prompt and returns a response.
            top_k (int): The number of chunks to return from the query function.
                Defaults to 3.
            max_tokens (int): The maximum number of tokens to send to the LLM.
                Defaults to 2.

        Other args: Metadata
            query_function (Callable): A callable that takes a string and returns a
                list of chunks.
            sources (List[str], optional): The source text.
            embed_function (Callable, optional): A callable that creates embeddings for
                the sources. Must accept a list of strings and returns float np.array.
        """
        super().__init__(
            on_fail,
            validation_method=validation_method,
            llm_callable=llm_callable,
            top_k=top_k,
            max_tokens=max_tokens,
            **kwargs,
        )
        if validation_method not in ["sentence", "full"]:
            raise ValueError("validation_method must be 'sentence' or 'full'.")
        self._validation_method = validation_method
        self.set_callable(llm_callable)
        self._top_k = int(top_k)
        self._max_tokens = int(max_tokens)

    def set_callable(self, llm_callable: Union[str, Callable]) -> None:
        """Set the LLM callable.

        Args:
            llm_callable: Either the name of the OpenAI model, or a callable that takes
                a prompt and returns a response.
        """
        if isinstance(llm_callable, str):
            if llm_callable not in ["gpt-3.5-turbo", "gpt-4"]:
                raise ValueError(
                    "llm_callable must be one of 'gpt-3.5-turbo' or 'gpt-4'."
                    "If you want to use a custom LLM, please provide a callable."
                    "Check out ProvenanceV1 documentation for an example."
                )

            def openai_callable(prompt: str) -> str:
                response = openai.ChatCompletion.create(
                    model=llm_callable,
                    messages=[
                        {"role": "user", "content": prompt},
                    ],
                    max_tokens=self._max_tokens,
                )
                return response["choices"][0]["message"]["content"]

            self._llm_callable = openai_callable
        elif isinstance(llm_callable, Callable):
            self._llm_callable = llm_callable
        else:
            raise ValueError(
                "llm_callable must be either a string or a callable that takes a string"
                " and returns a string."
            )

    def get_query_function(self, metadata: Dict[str, Any]) -> None:
        # Exact same as ProvenanceV0

        query_fn = metadata.get("query_function", None)
        sources = metadata.get("sources", None)

        # Check that query_fn or sources are provided
        if query_fn is not None and sources is not None:
            warnings.warn(
                "Both `query_function` and `sources` are provided in metadata. "
                "`query_function` will be used."
            )
        elif query_fn is None and sources is None:
            raise ValueError(
                "You must provide either `query_function` or `sources` in metadata."
            )
        elif query_fn is None and sources is not None:
            # Check chunking strategy
            chunk_strategy = metadata.get("chunk_strategy", "sentence")
            if chunk_strategy not in ["sentence", "word", "char", "token"]:
                raise ValueError(
                    "`chunk_strategy` must be one of 'sentence', 'word', 'char', "
                    "or 'token'."
                )
            chunk_size = metadata.get("chunk_size", 5)
            chunk_overlap = metadata.get("chunk_overlap", 2)

            # Check distance metric
            distance_metric = metadata.get("distance_metric", "cosine")
            if distance_metric not in ["cosine", "euclidean"]:
                raise ValueError(
                    "`distance_metric` must be one of 'cosine' or 'euclidean'."
                )

            # Check embed model
            embed_function = metadata.get("embed_function", None)
            if embed_function is None:
                raise ValueError(
                    "You must provide `embed_function` in metadata in order to "
                    "use the default query function."
                )
            query_fn = partial(
                ProvenanceV1.query_vector_collection,
                sources=metadata["sources"],
                chunk_strategy=chunk_strategy,
                chunk_size=chunk_size,
                chunk_overlap=chunk_overlap,
                distance_metric=distance_metric,
                embed_function=embed_function,
            )

        return query_fn

    @retry(wait=wait_random_exponential(min=1, max=60), stop=stop_after_attempt(6))
    def call_llm(self, prompt: str) -> str:
        """Call the LLM with the given prompt.

        Expects a function that takes a string and returns a string.

        Args:
            prompt (str): The prompt to send to the LLM.

        Returns:
            response (str): String representing the LLM response.
        """
        return self._llm_callable(prompt)

    def evaluate_with_llm(self, text: str, query_function: Callable) -> bool:
        """Validate that the LLM-generated text is supported by the provided
        contexts.

        Args:
            value (Any): The LLM-generated text.
            query_function (Callable): The query function.

        Returns:
            self_eval: The self-evaluation boolean
        """
        # Get the relevant chunks using the query function
        relevant_chunks = query_function(text=text, k=self._top_k)

        # Create the prompt to ask the LLM
        prompt = PROVENANCE_V1_PROMPT.format(text, "\n".join(relevant_chunks))

        # Get self-evaluation
        self_eval = self.call_llm(prompt)
        self_eval = True if self_eval == "Yes" else False
        return self_eval

    def validate_each_sentence(
        self, value: Any, query_function: Callable, metadata: Dict[str, Any]
    ) -> ValidationResult:
        # Split the value into sentences using nltk sentence tokenizer.
        sentences = nltk.sent_tokenize(value)

        unsupported_sentences = []
        supported_sentences = []
        for sentence in sentences:
            self_eval = self.evaluate_with_llm(sentence, query_function)
            if not self_eval:
                unsupported_sentences.append(sentence)
            else:
                supported_sentences.append(sentence)

        if unsupported_sentences:
            unsupported_sentences = "- " + "\n- ".join(unsupported_sentences)
            return FailResult(
                metadata=metadata,
                error_message=(
                    f"None of the following sentences in your response are supported "
                    "by provided context:"
                    f"\n{unsupported_sentences}"
                ),
                fix_value="\n".join(supported_sentences),
            )
        return PassResult(metadata=metadata)

    def validate_full_text(
        self, value: Any, query_function: Callable, metadata: Dict[str, Any]
    ) -> ValidationResult:
        # Self-evaluate LLM with entire text
        self_eval = self.evaluate_with_llm(value, query_function)
        if not self_eval:
            # if false
            return FailResult(
                metadata=metadata,
                error_message=(
                    "The following text in your response is not supported by the "
                    "supported by the provided context:\n" + value
                ),
            )
        return PassResult(metadata=metadata)

    def validate(self, value: Any, metadata: Dict[str, Any]) -> ValidationResult:
        kwargs = {}
        context_copy = contextvars.copy_context()
        for key, context_var in context_copy.items():
            if key.name == "kwargs" and isinstance(kwargs, dict):
                kwargs = context_var
                break

        api_key = kwargs.get("api_key")
        api_base = kwargs.get("api_base")

        # Set the OpenAI API key
        if os.getenv("OPENAI_API_KEY"):  # Check if set in environment
            openai.api_key = os.getenv("OPENAI_API_KEY")
        elif api_key:  # Check if set when calling guard() or parse()
            openai.api_key = api_key

        # Set the OpenAI API base if specified
        if api_base:
            openai.api_base = api_base

        query_function = self.get_query_function(metadata)
        if self._validation_method == "sentence":
            return self.validate_each_sentence(value, query_function, metadata)
        elif self._validation_method == "full":
            return self.validate_full_text(value, query_function, metadata)
        else:
            raise ValueError("validation_method must be 'sentence' or 'full'.")

    @staticmethod
    def query_vector_collection(
        text: str,
        k: int,
        sources: List[str],
        chunk_strategy: str = "sentence",
        chunk_size: int = 5,
        chunk_overlap: int = 2,
        distance_metric: str = "cosine",
        embed_function: Optional[Callable] = None,
    ) -> List[Tuple[str, float]]:
        chunks = [
            get_chunks_from_text(source, chunk_strategy, chunk_size, chunk_overlap)
            for source in sources
        ]
        chunks = list(itertools.chain.from_iterable(chunks))

        # Create embeddings
        source_embeddings = np.array(embed_function(chunks)).squeeze()
        query_embedding = embed_function(text).squeeze()

        # Compute distances
        if distance_metric == "cosine":
            if not _HAS_NUMPY:
                raise ValueError(
                    "You must install numpy in order to use the cosine distance "
                    "metric."
                )

            cos_sim = 1 - (
                np.dot(source_embeddings, query_embedding)
                / (
                    np.linalg.norm(source_embeddings, axis=1)
                    * np.linalg.norm(query_embedding)
                )
            )
            top_indices = np.argsort(cos_sim)[:k]
            top_chunks = [chunks[j] for j in top_indices]
        else:
            raise ValueError("distance_metric must be 'cosine'.")

        return top_chunks


@register_validator(name="similar-to-list", data_type="string")
class SimilarToList(Validator):
    """Validates that a value is similar to a list of previously known values.

    **Key Properties**

    | Property                      | Description                       |
    | ----------------------------- | --------------------------------- |
    | Name for `format` attribute   | `similar-to-list`                 |
    | Supported data types          | `string`                          |
    | Programmatic fix              | None                              |

    Parameters: Arguments
        standard_deviations (int): The number of standard deviations from the mean to check.
        threshold (float): The threshold for the average semantic similarity for strings.

    For integer values, this validator checks whether the value lies
    within 'k' standard deviations of the mean of the previous values.
    (Assumes that the previous values are normally distributed.) For
    string values, this validator checks whether the average semantic
    similarity between the generated value and the previous values is
    less than a threshold.
    """  # noqa

    def __init__(
        self,
        standard_deviations: int = 3,
        threshold: float = 0.1,
        on_fail: Optional[Callable] = None,
        **kwargs,
    ):
        super().__init__(
            on_fail,
            standard_deviations=standard_deviations,
            threshold=threshold,
            **kwargs,
        )
        self._standard_deviations = int(standard_deviations)
        self._threshold = float(threshold)

    def get_semantic_similarity(
        self, text1: str, text2: str, embed_function: Callable
    ) -> float:
        """Get the semantic similarity between two strings.

        Args:
            text1 (str): The first string.
            text2 (str): The second string.
            embed_function (Callable): The embedding function.
        Returns:
            similarity (float): The semantic similarity between the two strings.
        """
        text1_embedding = embed_function(text1)
        text2_embedding = embed_function(text2)
        similarity = 1 - (
            np.dot(text1_embedding, text2_embedding)
            / (np.linalg.norm(text1_embedding) * np.linalg.norm(text2_embedding))
        )
        return similarity

    def validate(self, value: Any, metadata: Dict) -> ValidationResult:
        prev_values = metadata.get("prev_values", [])
        if not prev_values:
            raise ValueError("You must provide a list of previous values in metadata.")

        # Check if np is installed
        if not _HAS_NUMPY:
            raise ValueError(
                "You must install numpy in order to "
                "use the distribution check validator."
            )
        try:
            value = int(value)
            is_int = True
        except ValueError:
            is_int = False

        if is_int:
            # Check whether prev_values are also all integers
            if not all(isinstance(prev_value, int) for prev_value in prev_values):
                raise ValueError(
                    "Both given value and all the previous values must be "
                    "integers in order to use the distribution check validator."
                )

            # Check whether the value lies in a similar distribution as the prev_values
            # Get mean and std of prev_values
            prev_values = np.array(prev_values)
            prev_mean = np.mean(prev_values)
            prev_std = np.std(prev_values)

            # Check whether the value lies outside specified stds of the mean
            if value < prev_mean - (
                self._standard_deviations * prev_std
            ) or value > prev_mean + (self._standard_deviations * prev_std):
                return FailResult(
                    error_message=(
                        f"The value {value} lies outside of the expected distribution "
                        f"of {prev_mean} +/- {self._standard_deviations * prev_std}."
                    ),
                )
            return PassResult()
        else:
            # Check whether prev_values are also all strings
            if not all(isinstance(prev_value, str) for prev_value in prev_values):
                raise ValueError(
                    "Both given value and all the previous values must be "
                    "strings in order to use the distribution check validator."
                )

            # Check embed model
            embed_function = metadata.get("embed_function", None)
            if embed_function is None:
                raise ValueError(
                    "You must provide `embed_function` in metadata in order to "
                    "check the semantic similarity of the generated string."
                )

            # Check whether the value is semantically similar to the prev_values
            # Get average semantic similarity
            # Lesser the average semantic similarity, more similar the strings are
            avg_semantic_similarity = np.mean(
                [
                    self.get_semantic_similarity(value, prev_value, embed_function)
                    for prev_value in prev_values
                ]
            )

            # If average semantic similarity is above the threshold,
            # then the value is not semantically similar to the prev_values
            if avg_semantic_similarity > self._threshold:
                return FailResult(
                    error_message=(
                        f"The value {value} is not semantically similar to the "
                        f"previous values. The average semantic similarity is "
                        f"{avg_semantic_similarity} which is below the threshold of "
                        f"{self._threshold}."
                    ),
                )
            return PassResult()<|MERGE_RESOLUTION|>--- conflicted
+++ resolved
@@ -726,13 +726,7 @@
     | Property                      | Description                       |
     +===============================+===================================+
     | Name for `format` attribute   | `valid-url`                       |
-<<<<<<< HEAD
-    +-------------------------------+-----------------------------------+
-    | Supported data types          | `string`, `url`                   |
-    +-------------------------------+-----------------------------------+
-=======
     | Supported data types          | `string`                          |
->>>>>>> 9df4acd6
     | Programmatic fix              | None                              |
     +-------------------------------+-----------------------------------+
 
@@ -769,13 +763,7 @@
     | Property                      | Description                       |
     +===============================+===================================+
     | Name for `format` attribute   | `is-reachable`                    |
-<<<<<<< HEAD
-    +-------------------------------+-----------------------------------+
-    | Supported data types          | `string`, `url`                   |
-    +-------------------------------+-----------------------------------+
-=======
     | Supported data types          | `string`,                         |
->>>>>>> 9df4acd6
     | Programmatic fix              | None                              |
     +-------------------------------+-----------------------------------+
     
@@ -825,13 +813,7 @@
     | Property                      | Description                       |
     +===============================+===================================+
     | Name for `format` attribute   | `bug-free-python`                 |
-<<<<<<< HEAD
-    +-------------------------------+-----------------------------------+
-    | Supported data types          | `pythoncode`                      |
-    +-------------------------------+-----------------------------------+
-=======
     | Supported data types          | `string`                          |
->>>>>>> 9df4acd6
     | Programmatic fix              | None                              |
     +-------------------------------+-----------------------------------+
 
@@ -865,13 +847,7 @@
     | Property                      | Description                       |
     +===============================+===================================+
     | Name for `format` attribute   | `bug-free-sql`                    |
-<<<<<<< HEAD
-    +-------------------------------+-----------------------------------+
-    | Supported data types          | `sql`, `string`                   |
-    +-------------------------------+-----------------------------------+
-=======
     | Supported data types          | `string`                          |
->>>>>>> 9df4acd6
     | Programmatic fix              | None                              |
     +-------------------------------+-----------------------------------+
 
@@ -906,13 +882,7 @@
     | Property                      | Description                       |
     +===============================+===================================+
     | Name for `format` attribute   | `sql-column-presence`             |
-<<<<<<< HEAD
-    +-------------------------------+-----------------------------------+
-    | Supported data types          | `sql`                             |
-    +-------------------------------+-----------------------------------+
-=======
     | Supported data types          | `string`                          |
->>>>>>> 9df4acd6
     | Programmatic fix              | None                              |
     +-------------------------------+-----------------------------------+
 
@@ -953,13 +923,7 @@
     | Property                      | Description                       |
     +===============================+===================================+
     | Name for `format` attribute   | `exclude-sql-predicates`          |
-<<<<<<< HEAD
-    +-------------------------------+-----------------------------------+
-    | Supported data types          | `sql`                             |
-    +-------------------------------+-----------------------------------+
-=======
     | Supported data types          | `string`                          |
->>>>>>> 9df4acd6
     | Programmatic fix              | None                              |
     +-------------------------------+-----------------------------------+
 
@@ -1855,17 +1819,12 @@
     the cosine distance between the chunk and the input string. The list should be
     sorted in ascending order by score.
 
-<<<<<<< HEAD
-    Example::
-        
-=======
     Note: The score should represent distance in embedding space, not similarity. I.e.,
     lower is better and the score should be 0 if the chunk is identical to the input
     string.
 
     Example:
         ```py
->>>>>>> 9df4acd6
         def query_function(text: str, k: int) -> List[Tuple[str, float]]:
             return [("This is a chunk", 0.9), ("This is another chunk", 0.8)]
 
