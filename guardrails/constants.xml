<constants>


<json_suffix_prompt>
Return a valid JSON object that respects this XML format and extracts only the information requested in this document. Respect the types indicated in the XML -- the information you extract should be converted into the correct 'type'. Try to be as correct and concise as possible. Find all relevant information in the document. If you are unsure of the answer, enter 'None'. If you answer incorrectly, you will be asked again until you get it right which is expensive.
</json_suffix_prompt>


<xml_prefix_prompt>
Given below is XML that describes the information to extract from this document and the tags to extract it into.
</xml_prefix_prompt>


<json_suffix_prompt_v2>
ONLY return a valid JSON object (no other text is necessary). The JSON MUST conform to the XML format, including any types and format requests e.g. requests for lists, objects and specific types. Be correct and concise. If you are unsure anywhere, enter "None".
</json_suffix_prompt_v2>


<json_suffix_prompt_v2_wo_none>
ONLY return a valid JSON object (no other text is necessary). The JSON MUST conform to the XML format, including any types and format requests e.g. requests for lists, objects and specific types. Be correct and concise.
</json_suffix_prompt_v2_wo_none>

<high_level_json_reask_prompt>
I was given the following JSON response, which had problems due to incorrect values.

${previous_response}

Help me correct the incorrect values based on the given error messages.
</high_level_json_reask_prompt>

<high_level_skeleton_reask_prompt>
I was given the following JSON response, which had problems due to incorrect values.

${previous_response}

Help me correct the incorrect values based on the given error messages.
</high_level_skeleton_reask_prompt>

<json_suffix_without_examples>
Given below is XML that describes the information to extract from this document and the tags to extract it into.

${output_schema}

ONLY return a valid JSON object (no other text is necessary), where the key of the field in JSON is the `name` attribute of the corresponding XML, and the value is of the type specified by the corresponding XML's tag. The JSON MUST conform to the XML format, including any types and format requests e.g. requests for lists, objects and specific types. Be correct and concise. If you are unsure anywhere, enter `null`.
</json_suffix_without_examples>

<complete_json_suffix>
Given below is XML that describes the information to extract from this document and the tags to extract it into.

${output_schema}

ONLY return a valid JSON object (no other text is necessary), where the key of the field in JSON is the `name` attribute of the corresponding XML, and the value is of the type specified by the corresponding XML's tag. The JSON MUST conform to the XML format, including any types and format requests e.g. requests for lists, objects and specific types. Be correct and concise. If you are unsure anywhere, enter `null`.

Here are examples of simple (XML, JSON) pairs that show the expected behavior:
- `<![CDATA[<string name='foo' format='two-words lower-case' />`]]> => `{{{{'foo': 'example one'}}}}`
- `<![CDATA[<list name='bar'><string format='upper-case' /></list>]]>` => `{{{{"bar": ['STRING ONE', 'STRING TWO', etc.]}}}}`
- `<![CDATA[<object name='baz'><string name="foo" format="capitalize two-words" /><integer name="index" format="1-indexed" /></object>]]>` => `{{{{'baz': {{{{'foo': 'Some String', 'index': 1}}}}}}}}`
</complete_json_suffix>

<complete_json_suffix_v2>
Given below is XML that describes the information to extract from this document and the tags to extract it into.

${output_schema}

ONLY return a valid JSON object (no other text is necessary), where the key of the field in JSON is the `name` attribute of the corresponding XML, and the value is of the type specified by the corresponding XML's tag. The JSON MUST conform to the XML format, including any types and format requests e.g. requests for lists, objects and specific types. Be correct and concise.

Here are examples of simple (XML, JSON) pairs that show the expected behavior:
- `<![CDATA[<string name='foo' format='two-words lower-case' />`]]> => `{{{{'foo': 'example one'}}}}`
- `<![CDATA[<list name='bar'><string format='upper-case' /></list>]]>` => `{{{{"bar": ['STRING ONE', 'STRING TWO', etc.]}}}}`
- `<![CDATA[<object name='baz'><string name="foo" format="capitalize two-words" /><integer name="index" format="1-indexed" /></object>]]>` => `{{{{'baz': {{{{'foo': 'Some String', 'index': 1}}}}}}}}`
</complete_json_suffix_v2>


<complete_json_suffix_v3>
Given below is XML that describes the information to extract from this document and the tags to extract it into.

${output_schema}

ONLY return a valid JSON object (no other text is necessary), where the key of the field in JSON is the `name` attribute of the corresponding XML, and the value is of the type specified by the corresponding XML's tag. The JSON MUST conform to the XML format, including any types and format requests e.g. requests for lists, objects and specific types. Be correct and concise. If you are unsure anywhere, try your best guess.

Here are examples of simple (XML, JSON) pairs that show the expected behavior:
- `<![CDATA[<string name='foo' format='two-words lower-case' />`]]> => `{{{{'foo': 'example one'}}}}`
- `<![CDATA[<list name='bar'><string format='upper-case' /></list>]]>` => `{{{{"bar": ['STRING ONE', 'STRING TWO', etc.]}}}}`
- `<![CDATA[<object name='baz'><string name="foo" format="capitalize two-words" /><integer name="index" format="1-indexed" /></object>]]>` => `{{{{'baz': {{{{'foo': 'Some String', 'index': 1}}}}}}}}`
</complete_json_suffix_v3>


<json_suffix_prompt_examples>
ONLY return a valid JSON object (no other text is necessary), where the key of the field in JSON is the `name` attribute of the corresponding XML, and the value is of the type specified by the corresponding XML's tag. The JSON MUST conform to the XML format, including any types and format requests e.g. requests for lists, objects and specific types. Be correct and concise. If you are unsure anywhere, enter `null`.

Here are examples of simple (XML, JSON) pairs that show the expected behavior:
- `<![CDATA[<string name='foo' format='two-words lower-case' />`]]> => `{{{{'foo': 'example one'}}}}`
- `<![CDATA[<list name='bar'><string format='upper-case' /></list>]]>` => `{{{{"bar": ['STRING ONE', 'STRING TWO', etc.]}}}}`
- `<![CDATA[<object name='baz'><string name="foo" format="capitalize two-words" /><integer name="index" format="1-indexed" /></object>]]>` => `{{{{'baz': {{{{'foo': 'Some String', 'index': 1}}}}}}}}`
</json_suffix_prompt_examples>

<high_level_string_reask_prompt>This was a previous response you generated:

<<<<<<< HEAD
+++
${previous_response}
+++

It had the following problems:
${error_messages}
=======
======
{previous_response}
======

Generate a new response that corrects your old response such that the following issues are fixed
{error_messages}
>>>>>>> 31c2be47
</high_level_string_reask_prompt>

<complete_string_suffix>
${output_schema}
</complete_string_suffix>

<high_level_json_instructions>
You are a helpful assistant only capable of communicating with valid JSON, and no other text.

ONLY return a valid JSON object (no other text is necessary), where the key of the field in JSON is the `name` attribute of the corresponding XML, and the value is of the type specified by the corresponding XML's tag. The JSON MUST conform to the XML format, including any types and format requests e.g. requests for lists, objects and specific types. Be correct and concise. If you are unsure anywhere, enter `null`.

Here are examples of simple (XML, JSON) pairs that show the expected behavior:
- `<![CDATA[<string name='foo' format='two-words lower-case' />`]]> => `{{{{'foo': 'example one'}}}}`
- `<![CDATA[<list name='bar'><string format='upper-case' /></list>]]>` => `{{{{"bar": ['STRING ONE', 'STRING TWO', etc.]}}}}`
- `<![CDATA[<object name='baz'><string name="foo" format="capitalize two-words" /><integer name="index" format="1-indexed" /></object>]]>` => `{{{{'baz': {{{{'foo': 'Some String', 'index': 1}}}}}}}}`
</high_level_json_instructions>

</constants><|MERGE_RESOLUTION|>--- conflicted
+++ resolved
@@ -96,21 +96,12 @@
 
 <high_level_string_reask_prompt>This was a previous response you generated:
 
-<<<<<<< HEAD
-+++
 ${previous_response}
-+++
-
-It had the following problems:
-${error_messages}
-=======
-======
-{previous_response}
 ======
 
 Generate a new response that corrects your old response such that the following issues are fixed
-{error_messages}
->>>>>>> 31c2be47
+${error_messages}
+                                 
 </high_level_string_reask_prompt>
 
 <complete_string_suffix>
