import copy
from functools import partial
from typing import Any, Dict, List, Optional, Sequence, Tuple, Union, cast

from guardrails import validator_service
from guardrails.actions.reask import get_reask_setup
from guardrails.classes.execution.guard_execution_options import GuardExecutionOptions
from guardrails.classes.history import Call, Inputs, Iteration, Outputs
from guardrails.classes.output_type import OutputTypes
from guardrails.constants import fail_status
from guardrails.errors import ValidationError
from guardrails.llm_providers import AsyncPromptCallableBase, PromptCallableBase
from guardrails.logger import set_scope
from guardrails.prompt import Prompt
from guardrails.messages.messages import Messages
from guardrails.run.utils import messages_source, messages_string
from guardrails.schema.rail_schema import json_schema_to_rail_output
from guardrails.schema.validator import schema_validation
from guardrails.types import ModelOrListOfModels, ValidatorMap, MessageHistory
from guardrails.utils.exception_utils import UserFacingException
from guardrails.utils.hub_telemetry_utils import HubTelemetry
from guardrails.classes.llm.llm_response import LLMResponse
from guardrails.utils.parsing_utils import (
    coerce_types,
    parse_llm_output,
    prune_extra_keys,
)
from guardrails.utils.prompt_utils import (
    preprocess_prompt,
    prompt_content_for_schema,
    prompt_uses_xml,
)
from guardrails.actions.reask import NonParseableReAsk, ReAsk, introspect
from guardrails.utils.telemetry_utils import trace


class Runner:
    """Runner class that calls an LLM API with a prompt, and performs input and
    output validation.

    This class will repeatedly call the API until the
    reask budget is exhausted, or the output is valid.

    Args:
        prompt: The prompt to use.
        api: The LLM API to call, which should return a string.
        output_schema: The output schema to use for validation.
        num_reasks: The maximum number of times to reask the LLM in case of
            validation failure, defaults to 0.
        output: The output to use instead of calling the API, used in cases
            where the output is already known.
    """

    # Validation Inputs
    output_schema: Dict[str, Any]
    output_type: OutputTypes
    validation_map: ValidatorMap = {}
    metadata: Dict[str, Any]

    # LLM Inputs
    messages: Optional[Messages] = None
    base_model: Optional[ModelOrListOfModels]
    exec_options: Optional[GuardExecutionOptions]

    # LLM Calling Details
    api: Optional[PromptCallableBase] = None
    output: Optional[str] = None
    num_reasks: int
    full_schema_reask: bool = False

    # Internal Metrics Collection
    disable_tracer: Optional[bool] = True

    # QUESTION: Are any of these init args actually necessary for initialization?
    # ANSWER: messages for Prompt initialization
    #   but even that can happen at execution time.
    # TODO: In versions >=0.6.x, remove this class and just execute a Guard functionally
    def __init__(
        self,
        output_type: OutputTypes,
        output_schema: Dict[str, Any],
        num_reasks: int,
        validation_map: ValidatorMap,
        *,
        messages: Optional[List[Dict]] = None,
        api: Optional[PromptCallableBase] = None,
        metadata: Optional[Dict[str, Any]] = None,
        output: Optional[str] = None,
        base_model: Optional[ModelOrListOfModels] = None,
        full_schema_reask: bool = False,
        disable_tracer: Optional[bool] = True,
        exec_options: Optional[GuardExecutionOptions] = None,
    ):
        # Validation Inputs
        self.output_type = output_type
        self.output_schema = output_schema
        self.validation_map = validation_map
        self.metadata = metadata or {}
        self.exec_options = copy.deepcopy(exec_options) or GuardExecutionOptions()

        stringified_output_schema = prompt_content_for_schema(
            output_type, output_schema, validation_map
        )
        xml_output_schema = json_schema_to_rail_output(
            json_schema=output_schema, validator_map=validation_map
        )

        if messages:
            self.exec_options.messages = messages
            messages_copy = []
            for msg in messages:
                msg_copy = copy.deepcopy(msg)
                messages_copy.append(msg_copy)
            self.messages = Messages(source=messages_copy, output_schema=stringified_output_schema, xml_output_schema=xml_output_schema,)

        self.base_model = base_model

        # LLM Calling Details
        self.api = api
        self.output = output
        self.num_reasks = num_reasks
        self.full_schema_reask = full_schema_reask

        # Internal Metrics Collection
        # Get metrics opt-out from credentials
        self._disable_tracer = disable_tracer

        if not self._disable_tracer:
            # Get the HubTelemetry singleton
            self._hub_telemetry = HubTelemetry()

    def __call__(self, call_log: Call, prompt_params: Optional[Dict] = None) -> Call:
        """Execute the runner by repeatedly calling step until the reask budget
        is exhausted.

        Args:
            prompt_params: Parameters to pass to the prompt in order to
                generate the prompt string.

        Returns:
            The Call log for this run.
        """
        prompt_params = prompt_params or {}
        try:

            # NOTE: At first glance this seems gratuitous,
            #   but these local variables are reassigned after
            #   calling self.prepare_to_loop
            (
                messages,
                output_schema,
            ) = (

                self.messages,
                self.output_schema,
            )

            index = 0
            for index in range(self.num_reasks + 1):
                # Run a single step.
                iteration = self.step(
                    index=index,
                    api=self.api,
                    messages=messages,
                    prompt_params=prompt_params,
                    output_schema=output_schema,
                    output=self.output if index == 0 else None,
                    call_log=call_log,
                )

                # Loop again?
                if not self.do_loop(index, iteration.reasks):
                    break

                # Get new prompt and output schema.
                (
                    output_schema,
                    messages,
                ) = self.prepare_to_loop(
                    iteration.reasks,
                    output_schema,
                    parsed_output=iteration.outputs.parsed_output,
                    validated_output=call_log.validation_response,
                    prompt_params=prompt_params,
                )

            # Log how many times we reasked
            # Use the HubTelemetry singleton
            if not self._disable_tracer:
                self._hub_telemetry.create_new_span(
                    span_name="/reasks",
                    attributes=[("reask_count", index)],
                    is_parent=False,  # This span has no children
                    has_parent=True,  # This span has a parent
                )

        except UserFacingException as e:
            # Because Pydantic v1 doesn't respect property setters
            call_log._set_exception(e.original_exception)
            raise e.original_exception
        except Exception as e:
            # Because Pydantic v1 doesn't respect property setters
            call_log._set_exception(e)
            raise e
        return call_log

    @trace(name="step")
    def step(
        self,
        index: int,
        output_schema: Dict[str, Any],
        call_log: Call,
        *,
        api: Optional[PromptCallableBase],
        messages: Optional[List[Dict]] = None,
        prompt_params: Optional[Dict] = None,
        output: Optional[str] = None,
    ) -> Iteration:
        """Run a full step."""
        prompt_params = prompt_params or {}
        inputs = Inputs(
            llm_api=api,
            llm_output=output,
            messages=messages,
            prompt_params=prompt_params,
            num_reasks=self.num_reasks,
            metadata=self.metadata,
            full_schema_reask=self.full_schema_reask,
        )
        outputs = Outputs()
        iteration = Iteration(inputs=inputs, outputs=outputs)
        set_scope(str(id(iteration)))
        call_log.iterations.push(iteration)

        try:
            # Prepare: run pre-processing, and input validation.
            if output:
                messages = None
            else:
                messages = self.prepare(
                    call_log,
                    messages=messages,
                    prompt_params=prompt_params,
                    api=api,
                    attempt_number=index,
                )

            iteration.inputs.messages = messages

            # Call: run the API.
            llm_response = self.call(messages, api, output)

            iteration.outputs.llm_response_info = llm_response
            raw_output = llm_response.output

            # Parse: parse the output.
            parsed_output, parsing_error = self.parse(raw_output, output_schema)
            if parsing_error or isinstance(parsed_output, ReAsk):
                iteration.outputs.exception = parsing_error  # type: ignore
                iteration.outputs.error = str(parsing_error)
                iteration.outputs.reasks.append(parsed_output)  # type: ignore
            else:
                iteration.outputs.parsed_output = parsed_output

            # Validate: run output validation.
            if parsing_error and isinstance(parsed_output, NonParseableReAsk):
                reasks, _ = self.introspect(parsed_output)
            else:
                # Validate: run output validation.
                validated_output = self.validate(
                    iteration, index, parsed_output, output_schema
                )
                iteration.outputs.validation_response = validated_output

                # Introspect: inspect validated output for reasks.
                reasks, valid_output = self.introspect(validated_output)
                iteration.outputs.guarded_output = valid_output

            iteration.outputs.reasks = list(reasks)

        except Exception as e:
            error_message = str(e)
            iteration.outputs.error = error_message
            iteration.outputs.exception = e
            raise e
        return iteration

    def validate_messages(
        self, call_log: Call, messages: Messages, attempt_number: int
    ) -> None:
        msg_str = messages_string(messages)
        inputs = Inputs(
            llm_output=msg_str,
        )
        iteration = Iteration(inputs=inputs)
        call_log.iterations.insert(0, iteration)
        value, _metadata = validator_service.validate(
            value=msg_str,
            metadata=self.metadata,
            validator_map=self.validation_map,
            iteration=iteration,
            disable_tracer=self._disable_tracer,
            path="messages",
        )
        validated_messages = validator_service.post_process_validation(
            value, attempt_number, iteration, OutputTypes.STRING
        )

        iteration.outputs.validation_response = validated_messages
        if isinstance(validated_messages, ReAsk):
            raise ValidationError(
                f"Messages validation failed: " f"{validated_messages}"
            )
        print("messages", validated_messages)
        print("msg_str", msg_str)
        if validated_messages != msg_str:
            raise ValidationError("Messages validation failed")

    def prepare_messages(
        self,
        call_log: Call,
        messages: Messages,
        prompt_params: Dict,
        attempt_number: int,
<<<<<<< HEAD
    ) -> List[Dict[str, str]]:
        formatted_messages = messages.format(**prompt_params)
=======
    ) -> MessageHistory:
        formatted_msg_history: MessageHistory = []
        # Format any variables in the message history with the prompt params.
        for msg in msg_history:
            msg_copy = copy.deepcopy(msg)
            msg_copy["content"] = msg_copy["content"].format(**prompt_params)
            formatted_msg_history.append(msg_copy)
>>>>>>> 7bc0ac98

        # validate messages
        if "messages" in self.validation_map:
            self.validate_messages(call_log, formatted_messages, attempt_number)

        return formatted_messages

    def validate_prompt(self, call_log: Call, prompt: Prompt, attempt_number: int):
        inputs = Inputs(
            llm_output=prompt.source,
        )
        iteration = Iteration(inputs=inputs)
        call_log.iterations.insert(0, iteration)
        value, _metadata = validator_service.validate(
            value=prompt.source,
            metadata=self.metadata,
            validator_map=self.validation_map,
            iteration=iteration,
            disable_tracer=self._disable_tracer,
            path="prompt",
        )

        validated_prompt = validator_service.post_process_validation(
            value, attempt_number, iteration, OutputTypes.STRING
        )

        iteration.outputs.validation_response = validated_prompt

        if isinstance(validated_prompt, ReAsk):
            raise ValidationError(f"Prompt validation failed: {validated_prompt}")
        elif not validated_prompt or iteration.status == fail_status:
            raise ValidationError("Prompt validation failed")
        return Prompt(cast(str, validated_prompt))

    def prepare(
        self,
        call_log: Call,
        attempt_number: int,
        *,
<<<<<<< HEAD
        messages: Optional[List[Dict]],
        prompt_params: Optional[Dict] = None,
        api: Optional[Union[PromptCallableBase, AsyncPromptCallableBase]],
    ) -> Tuple[ Optional[List[Dict]]]:
=======
        instructions: Optional[Instructions],
        prompt: Optional[Prompt],
        msg_history: Optional[MessageHistory],
        prompt_params: Optional[Dict] = None,
        api: Optional[Union[PromptCallableBase, AsyncPromptCallableBase]],
    ) -> Tuple[Optional[Instructions], Optional[Prompt], Optional[MessageHistory]]:
>>>>>>> 7bc0ac98
        """Prepare by running pre-processing and input validation.

        Returns:
            The messages.
        """
        prompt_params = prompt_params or {}
        if api is None:
            raise UserFacingException(ValueError("API must be provided."))

        if messages:
            messages = self.prepare_messages(
                call_log, messages, prompt_params, attempt_number
            )
        else:
            raise UserFacingException(
                ValueError("'messages' must be provided.")
            )

        return messages

    @trace(name="call")
    def call(
        self,
<<<<<<< HEAD
        messages: Optional[List[Dict[str, str]]],
=======
        instructions: Optional[Instructions],
        prompt: Optional[Prompt],
        msg_history: Optional[MessageHistory],
>>>>>>> 7bc0ac98
        api: Optional[PromptCallableBase],
        output: Optional[str] = None,
    ) -> LLMResponse:
        """Run a step.

        1. Query the LLM API,
        2. Convert the response string to a dict,
        3. Log the output
        """

        # If the API supports a base model, pass it in.
        api_fn = api
        if api is not None:
            supports_base_model = getattr(api, "supports_base_model", False)
            if supports_base_model:
                api_fn = partial(api, base_model=self.base_model)

        if output is not None:
            llm_response = LLMResponse(output=output)
        elif messages:
            llm_response = api_fn(messages=messages_source(messages))
        else:
            llm_response = api_fn()

        return llm_response

    def parse(self, output: str, output_schema: Dict[str, Any], **kwargs):
        parsed_output, error = parse_llm_output(output, self.output_type, **kwargs)
        if parsed_output and not error and not isinstance(parsed_output, ReAsk):
            parsed_output = prune_extra_keys(parsed_output, output_schema)
            parsed_output = coerce_types(parsed_output, output_schema)
        return parsed_output, error

    def validate(
        self,
        iteration: Iteration,
        attempt_number: int,
        parsed_output: Any,
        output_schema: Dict[str, Any],
        stream: Optional[bool] = False,
        **kwargs,
    ):
        """Validate the output."""
        # Break early if empty
        if parsed_output is None:
            return None

        skeleton_reask = schema_validation(parsed_output, output_schema, **kwargs)
        if skeleton_reask:
            return skeleton_reask

        if self.output_type != OutputTypes.STRING:
            stream = None

        validated_output, metadata = validator_service.validate(
            value=parsed_output,
            metadata=self.metadata,
            validator_map=self.validation_map,
            iteration=iteration,
            disable_tracer=self._disable_tracer,
            path="$",
            stream=stream,
            **kwargs,
        )
        self.metadata.update(metadata)
        validated_output = validator_service.post_process_validation(
            validated_output, attempt_number, iteration, self.output_type
        )

        return validated_output

    def introspect(
        self,
        validated_output: Any,
    ) -> Tuple[Sequence[ReAsk], Optional[Union[str, Dict, List]]]:
        """Introspect the validated output."""
        if validated_output is None:
            return [], None
        reasks, valid_output = introspect(validated_output)

        return reasks, valid_output

    def do_loop(self, attempt_number: int, reasks: Sequence[ReAsk]) -> bool:
        """Determine if we should loop again."""
        if reasks and attempt_number < self.num_reasks:
            return True
        return False

    def prepare_to_loop(
        self,
        reasks: Sequence[ReAsk],
        output_schema: Dict[str, Any],
        *,
        parsed_output: Optional[Union[str, List, Dict, ReAsk]] = None,
        validated_output: Optional[Union[str, List, Dict, ReAsk]] = None,
        prompt_params: Optional[Dict] = None,
    ) -> Tuple[Dict[str, Any], Optional[List[Dict]]]:
        """Prepare to loop again."""
        prompt_params = prompt_params or {}
        output_schema, messages = get_reask_setup(
            output_type=self.output_type,
            output_schema=output_schema,
            validation_map=self.validation_map,
            reasks=reasks,
            parsing_response=parsed_output,
            validation_response=validated_output,
            use_full_schema=self.full_schema_reask,
            prompt_params=prompt_params,
            exec_options=self.exec_options,
        )

        messages = None  # clear msg history for reasking
        return output_schema, messages<|MERGE_RESOLUTION|>--- conflicted
+++ resolved
@@ -16,7 +16,7 @@
 from guardrails.run.utils import messages_source, messages_string
 from guardrails.schema.rail_schema import json_schema_to_rail_output
 from guardrails.schema.validator import schema_validation
-from guardrails.types import ModelOrListOfModels, ValidatorMap, MessageHistory
+from guardrails.types import ModelOrListOfModels, ValidatorMap, Messages
 from guardrails.utils.exception_utils import UserFacingException
 from guardrails.utils.hub_telemetry_utils import HubTelemetry
 from guardrails.classes.llm.llm_response import LLMResponse
@@ -322,18 +322,8 @@
         messages: Messages,
         prompt_params: Dict,
         attempt_number: int,
-<<<<<<< HEAD
-    ) -> List[Dict[str, str]]:
-        formatted_messages = messages.format(**prompt_params)
-=======
-    ) -> MessageHistory:
-        formatted_msg_history: MessageHistory = []
-        # Format any variables in the message history with the prompt params.
-        for msg in msg_history:
-            msg_copy = copy.deepcopy(msg)
-            msg_copy["content"] = msg_copy["content"].format(**prompt_params)
-            formatted_msg_history.append(msg_copy)
->>>>>>> 7bc0ac98
+    ) -> Messages:
+        formatted_messages: Messages = messages.format(**prompt_params)
 
         # validate messages
         if "messages" in self.validation_map:
@@ -373,19 +363,10 @@
         call_log: Call,
         attempt_number: int,
         *,
-<<<<<<< HEAD
-        messages: Optional[List[Dict]],
+        messages: Optional[Messages],
         prompt_params: Optional[Dict] = None,
         api: Optional[Union[PromptCallableBase, AsyncPromptCallableBase]],
     ) -> Tuple[ Optional[List[Dict]]]:
-=======
-        instructions: Optional[Instructions],
-        prompt: Optional[Prompt],
-        msg_history: Optional[MessageHistory],
-        prompt_params: Optional[Dict] = None,
-        api: Optional[Union[PromptCallableBase, AsyncPromptCallableBase]],
-    ) -> Tuple[Optional[Instructions], Optional[Prompt], Optional[MessageHistory]]:
->>>>>>> 7bc0ac98
         """Prepare by running pre-processing and input validation.
 
         Returns:
@@ -409,13 +390,7 @@
     @trace(name="call")
     def call(
         self,
-<<<<<<< HEAD
-        messages: Optional[List[Dict[str, str]]],
-=======
-        instructions: Optional[Instructions],
-        prompt: Optional[Prompt],
-        msg_history: Optional[MessageHistory],
->>>>>>> 7bc0ac98
+        messages: Optional[Messages],
         api: Optional[PromptCallableBase],
         output: Optional[str] = None,
     ) -> LLMResponse:
