--- conflicted
+++ resolved
@@ -294,13 +294,7 @@
         messages: Optional[List[Dict]],
         prompt_params: Optional[Dict] = None,
         api: Optional[Union[PromptCallableBase, AsyncPromptCallableBase]],
-<<<<<<< HEAD
-    ) -> Awaitable[
-        Tuple[ Optional[List[Dict]]]
-    ]:
-=======
-    ) -> Tuple[Optional[Instructions], Optional[Prompt], Optional[List[Dict]]]:
->>>>>>> 7bc0ac98
+    ) -> Tuple[Optional[List[Dict]]]:
         """Prepare by running pre-processing and input validation.
 
         Returns:
@@ -323,96 +317,7 @@
 
             if "messages" in self.validation_map:
                 # Runner.validate_msg_history
-<<<<<<< HEAD
-                messages_str = messages_string(messages)
-=======
-                msg_str = msg_history_string(formatted_msg_history)
-                inputs = Inputs(
-                    llm_output=msg_str,
-                )
-                iteration = Iteration(inputs=inputs)
-                call_log.iterations.insert(0, iteration)
-                value, _metadata = await validator_service.async_validate(
-                    value=msg_str,
-                    metadata=self.metadata,
-                    validator_map=self.validation_map,
-                    iteration=iteration,
-                    disable_tracer=self._disable_tracer,
-                    path="msg_history",
-                )
-                validated_msg_history = validator_service.post_process_validation(
-                    value, attempt_number, iteration, OutputTypes.STRING
-                )
-                validated_msg_history = cast(str, validated_msg_history)
-
-                iteration.outputs.validation_response = validated_msg_history
-                if isinstance(validated_msg_history, ReAsk):
-                    raise ValidationError(
-                        f"Message history validation failed: "
-                        f"{validated_msg_history}"
-                    )
-                if validated_msg_history != msg_str:
-                    raise ValidationError("Message history validation failed")
-        elif prompt is not None:
-            if has_msg_history_validation:
-                raise UserFacingException(
-                    ValueError(
-                        "Message history validation is "
-                        "not supported when using prompt/instructions."
-                    )
-                )
-            msg_history = None
-
-            use_xml = prompt_uses_xml(prompt._source)
-            # Runner.prepare_prompt
-            prompt = prompt.format(**prompt_params)
-
-            # TODO(shreya): should there be any difference
-            #  to parsing params for prompt?
-            if instructions is not None and isinstance(instructions, Instructions):
-                instructions = instructions.format(**prompt_params)
-
-            instructions, prompt = preprocess_prompt(
-                prompt_callable=api,
-                instructions=instructions,
-                prompt=prompt,
-                output_type=self.output_type,
-                use_xml=use_xml,
-            )
-
-            # validate prompt
-            if "prompt" in self.validation_map and prompt is not None:
-                # Runner.validate_prompt
-                inputs = Inputs(
-                    llm_output=prompt.source,
-                )
-                iteration = Iteration(inputs=inputs)
-                call_log.iterations.insert(0, iteration)
-                value, _metadata = await validator_service.async_validate(
-                    value=prompt.source,
-                    metadata=self.metadata,
-                    validator_map=self.validation_map,
-                    iteration=iteration,
-                    disable_tracer=self._disable_tracer,
-                    path="prompt",
-                )
-                validated_prompt = validator_service.post_process_validation(
-                    value, attempt_number, iteration, OutputTypes.STRING
-                )
-
-                iteration.outputs.validation_response = validated_prompt
-                if isinstance(validated_prompt, ReAsk):
-                    raise ValidationError(
-                        f"Prompt validation failed: {validated_prompt}"
-                    )
-                elif not validated_prompt or iteration.status == fail_status:
-                    raise ValidationError("Prompt validation failed")
-                prompt = Prompt(cast(str, validated_prompt))
-
-            # validate instructions
-            if "instructions" in self.validation_map and instructions is not None:
-                # Runner.validate_instructions
->>>>>>> 7bc0ac98
+                messages_str = messages_string(formatted_messages)
                 inputs = Inputs(
                     llm_output=messages_str,
                 )
