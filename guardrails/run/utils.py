import copy
from typing import Dict, cast

from guardrails.prompt.prompt import Prompt
from guardrails.types.inputs import MessageHistory
# todo move this to types
from guardrails.messages.messages import Messages


<<<<<<< HEAD
def messages_source(messages: Messages) -> List[Dict[str, str]]:
    messages_copy = copy.deepcopy(messages)
    for msg in messages_copy:
        msg["content"] = msg["content"]
    return messages_copy

def messages_string(messages: Messages) -> str:
    messages_copy = ""
    for msg in messages:
        messages_copy += msg["content"]
    return messages_copy

def msg_history_source(msg_history: MessageHistory) -> List[Dict[str, str]]:
    msg_history_copy = copy.deepcopy(msg_history)
    for msg in msg_history_copy:
        msg["content"] = msg["content"].source
=======
def msg_history_source(msg_history: MessageHistory) -> MessageHistory:
    msg_history_copy = []
    for msg in msg_history:
        msg_copy = copy.deepcopy(msg)
        content = (
            msg["content"].source
            if isinstance(msg["content"], Prompt)
            else msg["content"]
        )
        msg_copy["content"] = content
        msg_history_copy.append(cast(Dict[str, str], msg_copy))
>>>>>>> 7bc0ac98
    return msg_history_copy


def msg_history_string(msg_history: MessageHistory) -> str:
    msg_history_copy = ""
    for msg in msg_history:
        content = (
            msg["content"].source
            if isinstance(msg["content"], Prompt)
            else msg["content"]
        )
        msg_history_copy += content
    return msg_history_copy<|MERGE_RESOLUTION|>--- conflicted
+++ resolved
@@ -2,32 +2,11 @@
 from typing import Dict, cast
 
 from guardrails.prompt.prompt import Prompt
-from guardrails.types.inputs import MessageHistory
-# todo move this to types
-from guardrails.messages.messages import Messages
+from guardrails.types.inputs import Messages
 
-
-<<<<<<< HEAD
-def messages_source(messages: Messages) -> List[Dict[str, str]]:
-    messages_copy = copy.deepcopy(messages)
-    for msg in messages_copy:
-        msg["content"] = msg["content"]
-    return messages_copy
-
-def messages_string(messages: Messages) -> str:
-    messages_copy = ""
+def messages_source(messages: Messages) -> Messages:
+    messages_copy = []
     for msg in messages:
-        messages_copy += msg["content"]
-    return messages_copy
-
-def msg_history_source(msg_history: MessageHistory) -> List[Dict[str, str]]:
-    msg_history_copy = copy.deepcopy(msg_history)
-    for msg in msg_history_copy:
-        msg["content"] = msg["content"].source
-=======
-def msg_history_source(msg_history: MessageHistory) -> MessageHistory:
-    msg_history_copy = []
-    for msg in msg_history:
         msg_copy = copy.deepcopy(msg)
         content = (
             msg["content"].source
@@ -35,18 +14,17 @@
             else msg["content"]
         )
         msg_copy["content"] = content
-        msg_history_copy.append(cast(Dict[str, str], msg_copy))
->>>>>>> 7bc0ac98
-    return msg_history_copy
+        messages_copy.append(cast(Dict[str, str], msg_copy))
+    return messages_copy
 
 
-def msg_history_string(msg_history: MessageHistory) -> str:
-    msg_history_copy = ""
-    for msg in msg_history:
+def messages_string(messages: Messages) -> str:
+    messages_copy = ""
+    for msg in messages:
         content = (
             msg["content"].source
             if isinstance(msg["content"], Prompt)
             else msg["content"]
         )
-        msg_history_copy += content
-    return msg_history_copy+        messages_copy += content
+    return messages_copy