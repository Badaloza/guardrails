--- conflicted
+++ resolved
@@ -40,8 +40,6 @@
         Returns:
             The Call log for this run.
         """
-<<<<<<< HEAD
-=======
         # This is only used during ReAsks and ReAsks
         #   are not yet supported for streaming.
         # Figure out if we need to include instructions in the prompt.
@@ -50,7 +48,6 @@
         # )
         prompt_params = prompt_params or {}
 
->>>>>>> 7bc0ac98
         (
             messages,
             output_schema,
