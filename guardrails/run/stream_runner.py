--- conflicted
+++ resolved
@@ -157,12 +157,6 @@
         # for now, handle string and json schema differently
 
         if isinstance(output_schema, StringSchema):
-<<<<<<< HEAD
-            for chunk in stream:
-                # 1. Get the text from the chunk and append to fragment
-                chunk_text = self.get_chunk_text(chunk, api)
-                finished = self.is_last_chunk(chunk, api)
-=======
             stream_finished = False
             last_chunk_text = ""
             for chunk in stream:
@@ -172,7 +166,6 @@
                 finished = self.is_last_chunk(chunk, api)
                 if finished:
                     stream_finished = True
->>>>>>> 0aede77e
                 fragment += chunk_text
 
                 # 2. Parse the chunk
@@ -182,11 +175,7 @@
                 if move_to_next:
                     # Continue to next chunk
                     continue
-<<<<<<< HEAD
-                validated_result = self.validate(
-=======
                 validated_text = self.validate(
->>>>>>> 0aede77e
                     iteration,
                     index,
                     parsed_chunk,
@@ -196,38 +185,20 @@
                     # if it is the last chunk, validate everything that's left
                     remainder=finished,
                 )
-<<<<<<< HEAD
-                if isinstance(validated_result, SkeletonReAsk):
-=======
                 if isinstance(validated_text, SkeletonReAsk):
->>>>>>> 0aede77e
                     raise ValueError(
                         "Received fragment schema is an invalid sub-schema "
                         "of the expected output JSON schema."
                     )
 
                 # 4. Introspect: inspect the validated fragment for reasks
-<<<<<<< HEAD
-                reasks, valid_op = self.introspect(
-                    index, validated_result, output_schema
-                )
-=======
                 reasks, valid_op = self.introspect(index, validated_text, output_schema)
->>>>>>> 0aede77e
                 if reasks:
                     raise ValueError(
                         "Reasks are not yet supported with streaming. Please "
                         "remove reasks from schema or disable streaming."
                     )
                 # 5. Convert validated fragment to a pretty JSON string
-<<<<<<< HEAD
-                yield ValidationOutcome(
-                    #  The chunk or the whole output?
-                    raw_llm_output=chunk_text,
-                    validated_output=validated_result,
-                    validation_passed=validated_result is not None,
-                )
-=======
                 passed = call_log.status == pass_status
                 yield ValidationOutcome(
                     #  The chunk or the whole output?
@@ -253,7 +224,6 @@
                         validated_output=last_result,
                         validation_passed=passed,
                     )
->>>>>>> 0aede77e
         # handle non string schema
         else:
             for chunk in stream:
@@ -304,11 +274,7 @@
         iteration.outputs.guarded_output = valid_op
 
     def is_last_chunk(self, chunk: Any, api: Union[PromptCallableBase, None]) -> bool:
-<<<<<<< HEAD
-        """Detect if chunk is final chunk"""
-=======
         """Detect if chunk is final chunk."""
->>>>>>> 0aede77e
         if isinstance(api, OpenAICallable):
             if OPENAI_VERSION.startswith("0"):
                 finished = chunk["choices"][0]["finish_reason"]
