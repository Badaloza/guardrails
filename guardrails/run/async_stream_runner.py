from typing import (
    Any,
    AsyncIterable,
    Dict,
    List,
    Optional,
    Union,
    cast,
)


from guardrails.actions.reask import SkeletonReAsk
from guardrails.classes import ValidationOutcome
from guardrails.classes.history import Call, Inputs, Iteration, Outputs
from guardrails.classes.output_type import OutputTypes
from guardrails.constants import pass_status
from guardrails.llm_providers import (
    AsyncLiteLLMCallable,
    AsyncPromptCallableBase,
    LiteLLMCallable,
    PromptCallableBase,
)
from guardrails.logger import set_scope
from guardrails.prompt import Instructions, Prompt
from guardrails.run import StreamRunner
from guardrails.run.async_runner import AsyncRunner
from guardrails.utils.openai_utils import OPENAI_VERSION


<<<<<<< HEAD
class AsyncStreamRunner(StreamRunner):
    def __init__(
        self,
        output_schema: Schema,
        num_reasks: int,
        messages: Optional[List[Dict]] = None,
        api: Optional[AsyncPromptCallableBase] = None,
        messages_schema: Optional[StringSchema] = None,
        metadata: Optional[Dict[str, Any]] = None,
        output: Optional[str] = None,
        base_model: Optional[
            Union[Type[BaseModel], Type[List[Type[BaseModel]]]]
        ] = None,
        full_schema_reask: bool = False,
        disable_tracer: Optional[bool] = True,
    ):
        super().__init__(
            output_schema=output_schema,
            num_reasks=num_reasks,
            messages=messages,
            api=api,
            messages_schema=messages_schema,
            metadata=metadata,
            output=output,
            base_model=base_model,
            full_schema_reask=full_schema_reask,
            disable_tracer=disable_tracer,
        )
        self.api: Optional[AsyncPromptCallableBase] = api

=======
class AsyncStreamRunner(AsyncRunner, StreamRunner):
>>>>>>> 3c515ec1
    async def async_run(
        self, call_log: Call, prompt_params: Optional[Dict] = None
    ) -> AsyncIterable[ValidationOutcome]:
        prompt_params = prompt_params or {}

        (
<<<<<<< HEAD
            messages,
            messages_schema,
            output_schema,
        ) = (
            self.messages,
            self.messages_schema,
=======
            instructions,
            prompt,
            msg_history,
            output_schema,
        ) = (
            self.instructions,
            self.prompt,
            self.msg_history,
>>>>>>> 3c515ec1
            self.output_schema,
        )

        result = self.async_step(
            0,
            output_schema,
            call_log,
            api=self.api,
            messages=messages,
            prompt_params=prompt_params,
<<<<<<< HEAD
            messages_schema=messages_schema,
            output_schema=output_schema,
=======
>>>>>>> 3c515ec1
            output=self.output,
        )
        # FIXME: Where can this be moved to be less verbose? This is an await call on
        # the async generator.
        async for call in result:
            yield call

    # @async_trace(name="step")
    async def async_step(
        self,
        index: int,
        output_schema: Dict[str, Any],
        call_log: Call,
        *,
        api: Optional[AsyncPromptCallableBase],
<<<<<<< HEAD
        messages: Optional[List[Dict]],
        prompt_params: Dict,
        messages_schema: Optional[StringSchema],
        output_schema: Schema,
        call_log: Call,
=======
        instructions: Optional[Instructions],
        prompt: Optional[Prompt],
        msg_history: Optional[List[Dict]] = None,
        prompt_params: Optional[Dict] = None,
>>>>>>> 3c515ec1
        output: Optional[str] = None,
    ) -> AsyncIterable[ValidationOutcome]:
        prompt_params = prompt_params or {}
        inputs = Inputs(
            llm_api=api,
            llm_output=output,
            messages=messages,
            prompt_params=prompt_params,
            num_reasks=self.num_reasks,
            metadata=self.metadata,
            full_schema_reask=self.full_schema_reask,
            stream=True,
        )
        outputs = Outputs()
        iteration = Iteration(inputs=inputs, outputs=outputs)
        set_scope(str(id(iteration)))
        call_log.iterations.push(iteration)
        if output:
            messages = None
        else:
            messages = await self.async_prepare(
                call_log,
<<<<<<< HEAD
                index,
                messages,
                prompt_params,
                api,
                messages_schema,
                output_schema,
=======
                instructions=instructions,
                prompt=prompt,
                msg_history=msg_history,
                prompt_params=prompt_params,
                api=api,
                attempt_number=index,
>>>>>>> 3c515ec1
            )

        iteration.inputs.messages = messages

        llm_response = await self.async_call(
            index, messages, api, output
        )
        stream_output = llm_response.async_stream_output
        if not stream_output:
            raise ValueError(
                "No async stream was returned from the API. Please check that "
                "the API is returning an async generator."
            )

        fragment = ""
        parsed_fragment, validated_fragment, valid_op = None, None, None
        verified = set()

        if self.output_type == OutputTypes.STRING:
            async for chunk in stream_output:
                chunk_text = self.get_chunk_text(chunk, api)
                _ = self.is_last_chunk(chunk, api)
                fragment += chunk_text

                parsed_chunk, move_to_next = self.parse(
                    chunk_text, output_schema, verified=verified
                )
                if move_to_next:
                    continue
                validated_fragment = await self.async_validate(
                    iteration,
                    index,
                    parsed_chunk,
                    output_schema,
                    validate_subschema=True,
                    stream=True,
                )
                if isinstance(validated_fragment, SkeletonReAsk):
                    raise ValueError(
                        "Received fragment schema is an invalid sub-schema "
                        "of the expected output JSON schema."
                    )

                reasks, valid_op = self.introspect(
                    index, validated_fragment, output_schema
                )
                if reasks:
                    raise ValueError(
                        "Reasks are not yet supported with streaming. Please "
                        "remove reasks from schema or disable streaming."
                    )
                passed = call_log.status == pass_status
                yield ValidationOutcome(
                    raw_llm_output=chunk_text,
                    validated_output=validated_fragment,
                    validation_passed=passed,
                )
        else:
            async for chunk in stream_output:
                chunk_text = self.get_chunk_text(chunk, api)
                fragment += chunk_text

                parsed_fragment, move_to_next = self.parse(
                    fragment, output_schema, verified=verified
                )
                if move_to_next:
                    continue
                validated_fragment = await self.async_validate(
                    iteration,
                    index,
                    parsed_fragment,
                    output_schema,
                    validate_subschema=True,
                )
                if isinstance(validated_fragment, SkeletonReAsk):
                    raise ValueError(
                        "Received fragment schema is an invalid sub-schema "
                        "of the expected output JSON schema."
                    )

                reasks, valid_op = self.introspect(validated_fragment)
                if reasks:
                    raise ValueError(
                        "Reasks are not yet supported with streaming. Please "
                        "remove reasks from schema or disable streaming."
                    )

                yield ValidationOutcome(
                    raw_llm_output=fragment,
                    validated_output=chunk_text,
                    validation_passed=validated_fragment is not None,
                )

        iteration.outputs.raw_output = fragment
        iteration.outputs.parsed_output = parsed_fragment
        iteration.outputs.validation_response = (
            cast(str, validated_fragment) if validated_fragment else None
        )
        iteration.outputs.guarded_output = valid_op

<<<<<<< HEAD
    @async_trace(name="call")
    async def async_call(
        self,
        index: int,
        messages: Optional[List[Dict]],
        api: Optional[AsyncPromptCallableBase],
        output: Optional[str] = None,
    ) -> LLMResponse:
        api_fn = api
        if api is not None:
            supports_base_model = getattr(api, "supports_base_model", False)
            if supports_base_model:
                api_fn = partial(api, base_model=self.base_model)
        if output is not None:
            llm_response = LLMResponse(
                output=output,
            )
        elif api_fn is None:
            raise ValueError("Either API or output must be provided.")
        elif messages:
            llm_response = await api_fn(messages=msg_history_source(messages))
        else:
            llm_response = await api_fn()
        return llm_response

    async def async_validate(
        self,
        iteration: Iteration,
        index: int,
        parsed_output: Any,
        output_schema: Schema,
        validate_subschema: bool = False,
        stream: Optional[bool] = False,
    ) -> Optional[Union[Awaitable[ValidationResult], ValidationResult]]:
        # FIXME: Subschema is currently broken, it always returns a string from async
        # streaming.
        # Should return None/empty if fail result?
        _ = await output_schema.async_validate(
            iteration, parsed_output, self.metadata, attempt_number=index, stream=stream
        )
        try:
            return iteration.outputs.validator_logs[-1].validation_result
        except IndexError:
            return None

    async def introspect(
        self,
        index: int,
        validated_output: Any,
        output_schema: Schema,
    ) -> Tuple[Sequence[ReAsk], Any]:
        # Introspect: inspect validated output for reasks.
        if validated_output is None:
            return [], None
        reasks, valid_output = output_schema.introspect(validated_output)

        return reasks, valid_output

    async def async_prepare(
        self,
        call_log: Call,
        index: int,
        messages: Optional[List[Dict]],
        prompt_params: Dict,
        api: Optional[Union[PromptCallableBase, AsyncPromptCallableBase]],
        messages_schema: Optional[StringSchema],
        output_schema: Schema,
    ) -> Tuple[Optional[List[Dict]]]:
        if api is None:
            raise ValueError("API must be provided.")

        if prompt_params is None:
            prompt_params = {}

        if messages:
            messages = copy.deepcopy(messages)
            for msg in messages:
                msg["content"] = msg["content"].format(**prompt_params)

            prompt, instructions = None, None

            if messages_schema is not None:
                msg_str = msg_history_string(messages)
                inputs = Inputs(
                    llm_output=msg_str,
                )
                iteration = Iteration(inputs=inputs)
                call_log.iterations.insert(0, iteration)
                validated_messages = await messages_schema.async_validate(
                    iteration, msg_str, self.metadata
                )
                if isinstance(validated_messages, ReAsk):
                    raise ValidationError(
                        f"Message validation failed: "
                        f"{validated_messages}"
                    )
                if validated_messages != msg_str:
                    raise ValidationError("Message validation failed")
        else:
            raise ValueError("messages must be provided.")

        return messages
=======
    # async def async_validate(
    #     self,
    #     iteration: Iteration,
    #     index: int,
    #     parsed_output: Any,
    #     output_schema: Schema,
    #     validate_subschema: bool = False,
    #     stream: Optional[bool] = False,
    # ) -> Optional[Union[Awaitable[ValidationResult], ValidationResult]]:
    #     # FIXME: Subschema is currently broken, it always returns a string from async
    #     # streaming.
    #     # Should return None/empty if fail result?
    #     _ = await output_schema.async_validate(
    #         iteration, parsed_output, self.metadata, attempt_number=index, stream=stream  # noqa
    #     )
    #     try:
    #         return iteration.outputs.validator_logs[-1].validation_result
    #     except IndexError:
    #         return None
>>>>>>> 3c515ec1

    def get_chunk_text(self, chunk: Any, api: Union[PromptCallableBase, None]) -> str:
        """Get the text from a chunk."""
        chunk_text = ""
        if isinstance(api, LiteLLMCallable):
            finished = chunk.choices[0].finish_reason
            content = chunk.choices[0].delta.content
            if not finished and content:
                chunk_text = content
        elif isinstance(api, AsyncLiteLLMCallable):
            finished = chunk.choices[0].finish_reason
            content = chunk.choices[0].delta.content
            if not finished and content:
                chunk_text = content
        else:
            try:
                chunk_text = chunk
            except Exception as e:
                raise ValueError(
                    f"Error getting chunk from stream: {e}. "
                    "Non-OpenAI API callables expected to return "
                    "a generator of strings."
                ) from e
<<<<<<< HEAD
        return chunk_text

    def is_last_chunk(self, chunk: Any, api: Union[PromptCallableBase, None]) -> bool:
        """Detect if chunk is final chunk."""
        if isinstance(api, LiteLLMCallable):
            finished = chunk.choices[0].finish_reason
            return finished is not None
        else:
            try:
                finished = chunk.choices[0].finish_reason
                return finished is not None
            except (AttributeError, TypeError):
                return False
=======
        return chunk_text
>>>>>>> 3c515ec1
<|MERGE_RESOLUTION|>--- conflicted
+++ resolved
@@ -21,69 +21,23 @@
     PromptCallableBase,
 )
 from guardrails.logger import set_scope
-from guardrails.prompt import Instructions, Prompt
+from guardrails.messages.messages import Messages
 from guardrails.run import StreamRunner
 from guardrails.run.async_runner import AsyncRunner
 from guardrails.utils.openai_utils import OPENAI_VERSION
 
 
-<<<<<<< HEAD
-class AsyncStreamRunner(StreamRunner):
-    def __init__(
-        self,
-        output_schema: Schema,
-        num_reasks: int,
-        messages: Optional[List[Dict]] = None,
-        api: Optional[AsyncPromptCallableBase] = None,
-        messages_schema: Optional[StringSchema] = None,
-        metadata: Optional[Dict[str, Any]] = None,
-        output: Optional[str] = None,
-        base_model: Optional[
-            Union[Type[BaseModel], Type[List[Type[BaseModel]]]]
-        ] = None,
-        full_schema_reask: bool = False,
-        disable_tracer: Optional[bool] = True,
-    ):
-        super().__init__(
-            output_schema=output_schema,
-            num_reasks=num_reasks,
-            messages=messages,
-            api=api,
-            messages_schema=messages_schema,
-            metadata=metadata,
-            output=output,
-            base_model=base_model,
-            full_schema_reask=full_schema_reask,
-            disable_tracer=disable_tracer,
-        )
-        self.api: Optional[AsyncPromptCallableBase] = api
-
-=======
 class AsyncStreamRunner(AsyncRunner, StreamRunner):
->>>>>>> 3c515ec1
     async def async_run(
         self, call_log: Call, prompt_params: Optional[Dict] = None
     ) -> AsyncIterable[ValidationOutcome]:
         prompt_params = prompt_params or {}
 
         (
-<<<<<<< HEAD
             messages,
-            messages_schema,
             output_schema,
         ) = (
             self.messages,
-            self.messages_schema,
-=======
-            instructions,
-            prompt,
-            msg_history,
-            output_schema,
-        ) = (
-            self.instructions,
-            self.prompt,
-            self.msg_history,
->>>>>>> 3c515ec1
             self.output_schema,
         )
 
@@ -94,11 +48,6 @@
             api=self.api,
             messages=messages,
             prompt_params=prompt_params,
-<<<<<<< HEAD
-            messages_schema=messages_schema,
-            output_schema=output_schema,
-=======
->>>>>>> 3c515ec1
             output=self.output,
         )
         # FIXME: Where can this be moved to be less verbose? This is an await call on
@@ -114,18 +63,8 @@
         call_log: Call,
         *,
         api: Optional[AsyncPromptCallableBase],
-<<<<<<< HEAD
-        messages: Optional[List[Dict]],
-        prompt_params: Dict,
-        messages_schema: Optional[StringSchema],
-        output_schema: Schema,
-        call_log: Call,
-=======
-        instructions: Optional[Instructions],
-        prompt: Optional[Prompt],
-        msg_history: Optional[List[Dict]] = None,
+        messages: Optional[Messages] = None,
         prompt_params: Optional[Dict] = None,
->>>>>>> 3c515ec1
         output: Optional[str] = None,
     ) -> AsyncIterable[ValidationOutcome]:
         prompt_params = prompt_params or {}
@@ -148,21 +87,10 @@
         else:
             messages = await self.async_prepare(
                 call_log,
-<<<<<<< HEAD
-                index,
-                messages,
-                prompt_params,
-                api,
-                messages_schema,
-                output_schema,
-=======
-                instructions=instructions,
-                prompt=prompt,
-                msg_history=msg_history,
+                messages=messages,
                 prompt_params=prompt_params,
                 api=api,
                 attempt_number=index,
->>>>>>> 3c515ec1
             )
 
         iteration.inputs.messages = messages
@@ -263,110 +191,6 @@
         )
         iteration.outputs.guarded_output = valid_op
 
-<<<<<<< HEAD
-    @async_trace(name="call")
-    async def async_call(
-        self,
-        index: int,
-        messages: Optional[List[Dict]],
-        api: Optional[AsyncPromptCallableBase],
-        output: Optional[str] = None,
-    ) -> LLMResponse:
-        api_fn = api
-        if api is not None:
-            supports_base_model = getattr(api, "supports_base_model", False)
-            if supports_base_model:
-                api_fn = partial(api, base_model=self.base_model)
-        if output is not None:
-            llm_response = LLMResponse(
-                output=output,
-            )
-        elif api_fn is None:
-            raise ValueError("Either API or output must be provided.")
-        elif messages:
-            llm_response = await api_fn(messages=msg_history_source(messages))
-        else:
-            llm_response = await api_fn()
-        return llm_response
-
-    async def async_validate(
-        self,
-        iteration: Iteration,
-        index: int,
-        parsed_output: Any,
-        output_schema: Schema,
-        validate_subschema: bool = False,
-        stream: Optional[bool] = False,
-    ) -> Optional[Union[Awaitable[ValidationResult], ValidationResult]]:
-        # FIXME: Subschema is currently broken, it always returns a string from async
-        # streaming.
-        # Should return None/empty if fail result?
-        _ = await output_schema.async_validate(
-            iteration, parsed_output, self.metadata, attempt_number=index, stream=stream
-        )
-        try:
-            return iteration.outputs.validator_logs[-1].validation_result
-        except IndexError:
-            return None
-
-    async def introspect(
-        self,
-        index: int,
-        validated_output: Any,
-        output_schema: Schema,
-    ) -> Tuple[Sequence[ReAsk], Any]:
-        # Introspect: inspect validated output for reasks.
-        if validated_output is None:
-            return [], None
-        reasks, valid_output = output_schema.introspect(validated_output)
-
-        return reasks, valid_output
-
-    async def async_prepare(
-        self,
-        call_log: Call,
-        index: int,
-        messages: Optional[List[Dict]],
-        prompt_params: Dict,
-        api: Optional[Union[PromptCallableBase, AsyncPromptCallableBase]],
-        messages_schema: Optional[StringSchema],
-        output_schema: Schema,
-    ) -> Tuple[Optional[List[Dict]]]:
-        if api is None:
-            raise ValueError("API must be provided.")
-
-        if prompt_params is None:
-            prompt_params = {}
-
-        if messages:
-            messages = copy.deepcopy(messages)
-            for msg in messages:
-                msg["content"] = msg["content"].format(**prompt_params)
-
-            prompt, instructions = None, None
-
-            if messages_schema is not None:
-                msg_str = msg_history_string(messages)
-                inputs = Inputs(
-                    llm_output=msg_str,
-                )
-                iteration = Iteration(inputs=inputs)
-                call_log.iterations.insert(0, iteration)
-                validated_messages = await messages_schema.async_validate(
-                    iteration, msg_str, self.metadata
-                )
-                if isinstance(validated_messages, ReAsk):
-                    raise ValidationError(
-                        f"Message validation failed: "
-                        f"{validated_messages}"
-                    )
-                if validated_messages != msg_str:
-                    raise ValidationError("Message validation failed")
-        else:
-            raise ValueError("messages must be provided.")
-
-        return messages
-=======
     # async def async_validate(
     #     self,
     #     iteration: Iteration,
@@ -386,7 +210,6 @@
     #         return iteration.outputs.validator_logs[-1].validation_result
     #     except IndexError:
     #         return None
->>>>>>> 3c515ec1
 
     def get_chunk_text(self, chunk: Any, api: Union[PromptCallableBase, None]) -> str:
         """Get the text from a chunk."""
@@ -410,20 +233,4 @@
                     "Non-OpenAI API callables expected to return "
                     "a generator of strings."
                 ) from e
-<<<<<<< HEAD
-        return chunk_text
-
-    def is_last_chunk(self, chunk: Any, api: Union[PromptCallableBase, None]) -> bool:
-        """Detect if chunk is final chunk."""
-        if isinstance(api, LiteLLMCallable):
-            finished = chunk.choices[0].finish_reason
-            return finished is not None
-        else:
-            try:
-                finished = chunk.choices[0].finish_reason
-                return finished is not None
-            except (AttributeError, TypeError):
-                return False
-=======
-        return chunk_text
->>>>>>> 3c515ec1
+        return chunk_text