import asyncio
import contextvars
import json
import os
from builtins import id as object_id
from enum import Enum
from string import Template
from typing import (
    Any,
    Awaitable,
    Callable,
    Dict,
    Generic,
    Iterable,
    List,
    Optional,
    Sequence,
    Type,
    Union,
    cast,
    overload,
)
import warnings
from langchain_core.runnables import Runnable

from guardrails_api_client import (
    Guard as IGuard,
    GuardHistory,
    ValidatorReference,
    ValidatePayload,
    ValidationType,
    SimpleTypes,
)
from pydantic import field_validator
from pydantic.config import ConfigDict

from guardrails.api_client import GuardrailsApiClient
from guardrails.classes.output_type import OT
from guardrails.classes.validation_outcome import ValidationOutcome
from guardrails.classes.validation.validation_result import FailResult
from guardrails.classes.credentials import Credentials
from guardrails.classes.execution import GuardExecutionOptions
from guardrails.classes.generic import Stack
from guardrails.classes.history import Call
from guardrails.classes.history.call_inputs import CallInputs
from guardrails.classes.history.inputs import Inputs
from guardrails.classes.history.iteration import Iteration
from guardrails.classes.history.outputs import Outputs
from guardrails.classes.output_type import OutputTypes
from guardrails.classes.schema.processed_schema import ProcessedSchema
from guardrails.classes.schema.model_schema import ModelSchema
from guardrails.formatters import BaseFormatter, get_formatter
from guardrails.llm_providers import (
    get_async_llm_ask,
    get_llm_api_enum,
    get_llm_ask,
    model_is_supported_server_side,
)
from guardrails.logger import logger, set_scope
from guardrails.prompt import Instructions, Prompt
from guardrails.run import AsyncRunner, Runner, StreamRunner
from guardrails.schema.primitive_schema import primitive_to_schema
from guardrails.schema.pydantic_schema import pydantic_model_to_schema
from guardrails.schema.rail_schema import rail_file_to_schema, rail_string_to_schema
from guardrails.schema.validator import SchemaValidationError, validate_json_schema
from guardrails.stores.context import (
    Tracer,
    Context,
    get_call_kwarg,
    get_tracer_context,
    set_call_kwargs,
    set_tracer,
    set_tracer_context,
)
from guardrails.types.pydantic import ModelOrListOfModels
from guardrails.utils.naming_utils import random_id
from guardrails.utils.safe_get import safe_get
from guardrails.utils.api_utils import extract_serializeable_metadata
from guardrails.utils.hub_telemetry_utils import HubTelemetry
from guardrails.classes.llm.llm_response import LLMResponse
from guardrails.actions.reask import FieldReAsk
from guardrails.utils.validator_utils import (
    get_validator,
    parse_validator_reference,
    verify_metadata_requirements,
)
from guardrails.validator_base import Validator
from guardrails.types import (
    UseManyValidatorTuple,
    UseManyValidatorSpec,
    UseValidatorSpec,
    ValidatorMap,
)


class Guard(IGuard, Generic[OT]):
    """The Guard class.

    This class is the main entry point for using Guardrails. It can be
    initialized by one of the following patterns:

    - `Guard().use(...)`
    - `Guard().use_many(...)`
    - `Guard.from_string(...)`
    - `Guard.from_pydantic(...)`
    - `Guard.from_rail(...)`
    - `Guard.from_rail_string(...)`

    The `__call__`
    method functions as a wrapper around LLM APIs. It takes in an LLM
    API, and optional prompt parameters, and returns a ValidationOutcome
    class that contains the raw output from
    the LLM, the validated output, as well as other helpful information.
    """

    validators: List[ValidatorReference]
    output_schema: ModelSchema

    # Pydantic Config
    model_config = ConfigDict(arbitrary_types_allowed=True)

    def __init__(
        self,
        *,
        id: Optional[str] = None,
        name: Optional[str] = None,
        description: Optional[str] = None,
        validators: Optional[List[ValidatorReference]] = None,
        output_schema: Optional[Dict[str, Any]] = None,
    ):
        """Initialize the Guard with validators and an output schema."""

        # Shared Interface Properties
        id = id or random_id()
        name = name or f"gr-{id}"

        # Defaults
        validators = validators or []
        output_schema = output_schema or {"type": "string"}

        # Init ModelSchema class
        schema_with_type = {**output_schema}
        output_schema_type = output_schema.get("type")
        if output_schema_type:
            schema_with_type["type"] = ValidationType.from_dict(output_schema_type)
        model_schema = ModelSchema(**schema_with_type)

        # Super Init
        super().__init__(
            id=id,
            name=name,
            description=description,
            validators=validators,
            output_schema=model_schema,
            i_history=GuardHistory([]),  # type: ignore
        )

        ### Public ###
        ## Assigned in super ##
        # self.id: Optional[str] = None
        # self.name: Optional[str] = None
        # self.description: Optional[str] = None
        # self.validators: Optional[List[ValidatorReference]] = []
        # self.output_schema: Optional[ModelSchema] = None

        ### Legacy ##
        self._num_reasks = None
        self._rail: Optional[str] = None
        self._base_model: Optional[ModelOrListOfModels] = None

        ### Private ###
        self._validator_map: ValidatorMap = {}
        self._validators: List[Validator] = []
        self._output_type: OutputTypes = OutputTypes.__from_json_schema__(output_schema)
        self._exec_opts: GuardExecutionOptions = GuardExecutionOptions()
        self._tracer: Optional[Tracer] = None
        self._tracer_context: Optional[Context] = None
        self._hub_telemetry: HubTelemetry
        self._user_id: Optional[str] = None
        self._api_client: Optional[GuardrailsApiClient] = None
        self._allow_metrics_collection: Optional[bool] = None
        self._output_formatter: Optional[BaseFormatter] = None

        # TODO: Support a sink for history so that it is not solely held in memory
        self._history: Stack[Call] = Stack()

        # Gaurdrails As A Service Initialization
        api_key = os.environ.get("GUARDRAILS_API_KEY")
        if api_key is not None:
            self._api_client = GuardrailsApiClient(api_key=api_key)
            self.upsert_guard()

    @property
    def history(self):
        return self._history

    @field_validator("output_schema")
    @classmethod
    def must_be_valid_json_schema(
        cls, output_schema: Optional[ModelSchema] = None
    ) -> Optional[ModelSchema]:
        if output_schema:
            try:
                validate_json_schema(output_schema.to_dict())
            except SchemaValidationError as e:
                raise ValueError(f"{str(e)}\n{json.dumps(e.fields, indent=2)}")
        return output_schema

    def configure(
        self,
        *,
        num_reasks: Optional[int] = None,
        tracer: Optional[Tracer] = None,
        allow_metrics_collection: Optional[bool] = None,
    ):
        """Configure the Guard."""
        if num_reasks:
            self._set_num_reasks(num_reasks)
        if tracer:
            self._set_tracer(tracer)
        self._configure_telemtry(allow_metrics_collection)

    def _set_num_reasks(self, num_reasks: Optional[int] = 1):
        self._num_reasks = num_reasks

    def _set_tracer(self, tracer: Optional[Tracer] = None) -> None:
        self._tracer = tracer
        set_tracer(tracer)
        set_tracer_context()
        self._tracer_context = get_tracer_context()

    def _configure_telemtry(
        self, allow_metrics_collection: Optional[bool] = None
    ) -> None:
        credentials = None
        if allow_metrics_collection is None:
            credentials = Credentials.from_rc_file(logger)
            # TODO: Check credentials.enable_metrics after merge from main
            allow_metrics_collection = credentials.no_metrics is False

        self._allow_metrics_collection = allow_metrics_collection

        if allow_metrics_collection:
            if not credentials:
                credentials = Credentials.from_rc_file(logger)
            # Get unique id of user from credentials
            self._user_id = credentials.id or ""
            # Initialize Hub Telemetry singleton and get the tracer
            self._hub_telemetry = HubTelemetry()

    def _fill_validator_map(self):
        for ref in self.validators:
            entry: List[Validator] = self._validator_map.get(ref.on, [])  # type: ignore
            # Check if the validator from the reference
            #   has an instance in the validator_map
            v = safe_get(
                [
                    v
                    for v in entry
                    if (
                        v.rail_alias == ref.id
                        and v.on_fail_descriptor == ref.on_fail
                        and v.get_args() == ref.kwargs
                    )
                ],
                0,
            )
            if not v:
                validator = parse_validator_reference(ref)
                if validator:
                    entry.append(validator)
                self._validator_map[ref.on] = entry  # type: ignore

    def _fill_validators(self):
        self._validators = [
            v
            for v_list in [self._validator_map[k] for k in self._validator_map]
            for v in v_list
        ]

    # FIXME: What do we want this to look like now?
    def __repr__(self):
        return f"Guard(RAIL={self._rail})"

    # FIXME: What do we want this to look like now?
    def __rich_repr__(self):
        yield "RAIL", self._rail

    def __stringify__(self):
        if self._output_type == OutputTypes.STRING:
            template = Template(
                """
                Guard {
                    validators: [
                        ${validators}
                    ]
                }
                    """
            )
            return template.safe_substitute(
                {
                    "validators": ",\n".join(
                        [v.__stringify__() for v in self._validators]
                    )
                }
            )
        return self.__repr__()

    @classmethod
    def _from_rail_schema(
        cls,
        schema: ProcessedSchema,
        rail: str,
        *,
        num_reasks: Optional[int] = None,
        tracer: Optional[Tracer] = None,
        name: Optional[str] = None,
        description: Optional[str] = None,
    ):
        guard = cls(
            name=name,
            description=description,
            output_schema=schema.json_schema,
            validators=schema.validators,
        )
        if schema.output_type == OutputTypes.STRING:
            guard = cast(Guard[str], guard)
        elif schema.output_type == OutputTypes.LIST:
            guard = cast(Guard[List], guard)
        else:
            guard = cast(Guard[Dict], guard)
        guard.configure(num_reasks=num_reasks, tracer=tracer)
        guard._validator_map = schema.validator_map
        guard._exec_opts = schema.exec_opts
        guard._output_type = schema.output_type
        guard._rail = rail
        guard._fill_validators()
        return guard

    @classmethod
    def from_rail(
        cls,
        rail_file: str,
        *,
        num_reasks: Optional[int] = None,
        tracer: Optional[Tracer] = None,
        name: Optional[str] = None,
        description: Optional[str] = None,
    ):
        """Create a Schema from a `.rail` file.

        Args:
            rail_file: The path to the `.rail` file.
            num_reasks (int, optional): The max times to re-ask the LLM if validation fails. Deprecated
            tracer (Tracer, optional): An OpenTelemetry tracer to use for metrics and traces. Defaults to None.
            name (str, optional): A unique name for this Guard. Defaults to `gr-` + the object id.
            description (str, optional): A description for this Guard. Defaults to None.

        Returns:
            An instance of the `Guard` class.
        """  # noqa

        if num_reasks:
            warnings.warn(
                "Setting num_reasks during initialization is deprecated"
                " and will be removed in 0.6.x!"
                "We recommend setting num_reasks when calling guard()"
                " or guard.parse() instead."
                "If you insist on setting it at the Guard level,"
                " use 'Guard.configure()'.",
                DeprecationWarning,
            )

        # We have to set the tracer in the ContextStore before the Rail,
        #   and therefore the Validators, are initialized
        cls._set_tracer(cls, tracer)  # type: ignore

        schema = rail_file_to_schema(rail_file)
        return cls._from_rail_schema(
            schema,
            rail=rail_file,
            num_reasks=num_reasks,
            tracer=tracer,
            name=name,
            description=description,
        )

    @classmethod
    def from_rail_string(
        cls,
        rail_string: str,
        *,
        num_reasks: Optional[int] = None,
        tracer: Optional[Tracer] = None,
        name: Optional[str] = None,
        description: Optional[str] = None,
    ):
        """Create a Schema from a `.rail` string.

        Args:
            rail_string: The `.rail` string.
            num_reasks (int, optional): The max times to re-ask the LLM if validation fails. Deprecated
            tracer (Tracer, optional): An OpenTelemetry tracer to use for metrics and traces. Defaults to None.
            name (str, optional): A unique name for this Guard. Defaults to `gr-` + the object id.
            description (str, optional): A description for this Guard. Defaults to None.

        Returns:
            An instance of the `Guard` class.
        """  # noqa

        if num_reasks:
            warnings.warn(
                "Setting num_reasks during initialization is deprecated"
                " and will be removed in 0.6.x!"
                "We recommend setting num_reasks when calling guard()"
                " or guard.parse() instead."
                "If you insist on setting it at the Guard level,"
                " use 'Guard.configure()'.",
                DeprecationWarning,
            )

        # We have to set the tracer in the ContextStore before the Rail,
        #   and therefore the Validators, are initialized
        cls._set_tracer(cls, tracer)  # type: ignore

        schema = rail_string_to_schema(rail_string)
        return cls._from_rail_schema(
            schema,
            rail=rail_string,
            num_reasks=num_reasks,
            tracer=tracer,
            name=name,
            description=description,
        )

    @classmethod
    def from_pydantic(
        cls,
        output_class: ModelOrListOfModels,
        *,
        prompt: Optional[str] = None,  # deprecate this too
        instructions: Optional[str] = None,  # deprecate this too
        num_reasks: Optional[int] = None,
        reask_prompt: Optional[str] = None,  # deprecate this too
        reask_instructions: Optional[str] = None,  # deprecate this too
        tracer: Optional[Tracer] = None,
        name: Optional[str] = None,
        description: Optional[str] = None,
        output_formatter: Optional[Union[str, BaseFormatter]] = None,
    ):
        """Create a Guard instance from a Pydantic model.

        Args:
            output_class: (Union[Type[BaseModel], List[Type[BaseModel]]]): The pydantic model that describes
            the desired structure of the output.
            prompt (str, optional): The prompt used to generate the string. Defaults to None.
            instructions (str, optional): Instructions for chat models. Defaults to None.
            reask_prompt (str, optional): An alternative prompt to use during reasks. Defaults to None.
            reask_instructions (str, optional): Alternative instructions to use during reasks. Defaults to None.
            num_reasks (int, optional): The max times to re-ask the LLM if validation fails. Deprecated
            tracer (Tracer, optional): An OpenTelemetry tracer to use for metrics and traces. Defaults to None.
            name (str, optional): A unique name for this Guard. Defaults to `gr-` + the object id.
            description (str, optional): A description for this Guard. Defaults to None.
            output_formatter (str | Formatter, optional):
        """  # noqa

        if num_reasks:
            warnings.warn(
                "Setting num_reasks during initialization is deprecated"
                " and will be removed in 0.6.x!"
                "We recommend setting num_reasks when calling guard()"
                " or guard.parse() instead."
                "If you insist on setting it at the Guard level,"
                " use 'Guard.configure()'.",
                DeprecationWarning,
            )

        # We have to set the tracer in the ContextStore before the Rail,
        #   and therefore the Validators, are initialized
        cls._set_tracer(cls, tracer)  # type: ignore

        schema = pydantic_model_to_schema(output_class)
        exec_opts = GuardExecutionOptions(
            prompt=prompt,
            instructions=instructions,
            reask_prompt=reask_prompt,
            reask_instructions=reask_instructions,
        )
        guard = cls(
            name=name,
            description=description,
            output_schema=schema.json_schema,
            validators=schema.validators,
        )
        if schema.output_type == OutputTypes.LIST:
            guard = cast(Guard[List], guard)
        else:
            guard = cast(Guard[Dict], guard)
        guard.configure(num_reasks=num_reasks, tracer=tracer)
        guard._validator_map = schema.validator_map
        guard._exec_opts = exec_opts
        guard._output_type = schema.output_type
        guard._base_model = output_class
        if isinstance(output_formatter, str):
            output_formatter = get_formatter(
                output_formatter, schema=output_class.model_json_schema()
            )
        guard._output_formatter = output_formatter
        guard._fill_validators()
        return guard

    @classmethod
    def from_string(
        cls,
        validators: Sequence[Validator],
        *,
        string_description: Optional[str] = None,
        prompt: Optional[str] = None,  # deprecate this too
        instructions: Optional[str] = None,  # deprecate this too
        reask_prompt: Optional[str] = None,  # deprecate this too
        reask_instructions: Optional[str] = None,  # deprecate this too
        num_reasks: Optional[int] = None,
        tracer: Optional[Tracer] = None,
        name: Optional[str] = None,
        description: Optional[str] = None,
    ):
        """Create a Guard instance for a string response.

        Args:
            validators: (List[Validator]): The list of validators to apply to the string output.
            string_description (str, optional): A description for the string to be generated. Defaults to None.
            prompt (str, optional): The prompt used to generate the string. Defaults to None.
            instructions (str, optional): Instructions for chat models. Defaults to None.
            reask_prompt (str, optional): An alternative prompt to use during reasks. Defaults to None.
            reask_instructions (str, optional): Alternative instructions to use during reasks. Defaults to None.
            num_reasks (int, optional): The max times to re-ask the LLM if validation fails. Deprecated
            tracer (Tracer, optional): An OpenTelemetry tracer to use for metrics and traces. Defaults to None.
            name (str, optional): A unique name for this Guard. Defaults to `gr-` + the object id.
            description (str, optional): A description for this Guard. Defaults to None.
        """  # noqa

        if num_reasks:
            warnings.warn(
                "Setting num_reasks during initialization is deprecated"
                " and will be removed in 0.6.x!"
                "We recommend setting num_reasks when calling guard()"
                " or guard.parse() instead."
                "If you insist on setting it at the Guard level,"
                " use 'Guard.configure()'.",
                DeprecationWarning,
            )

        # This might not be necessary anymore
        cls._set_tracer(cls, tracer)  # type: ignore

        schema = primitive_to_schema(
            list(validators), type=SimpleTypes.STRING, description=string_description
        )
        exec_opts = GuardExecutionOptions(
            prompt=prompt,
            instructions=instructions,
            reask_prompt=reask_prompt,
            reask_instructions=reask_instructions,
        )
        guard = cast(
            Guard[str],
            cls(
                name=name,
                description=description,
                output_schema=schema.json_schema,
                validators=schema.validators,
            ),
        )
        guard.configure(num_reasks=num_reasks, tracer=tracer)
        guard._validator_map = schema.validator_map
        guard._exec_opts = exec_opts
        guard._output_type = schema.output_type
        guard._fill_validators()
        return guard

    def _execute(
        self,
        *args,
        llm_api: Optional[Union[Callable, Callable[[Any], Awaitable[Any]]]] = None,
        llm_output: Optional[str] = None,
        prompt_params: Optional[Dict] = None,
        num_reasks: Optional[int] = None,
        prompt: Optional[str] = None,
        instructions: Optional[str] = None,
        msg_history: Optional[List[Dict]] = None,
        metadata: Optional[Dict],
        full_schema_reask: Optional[bool] = None,
        **kwargs,
    ) -> Union[
        ValidationOutcome[OT],
        Iterable[ValidationOutcome[OT]],
        Awaitable[ValidationOutcome[OT]],
    ]:
        self._fill_validator_map()
        self._fill_validators()
        metadata = metadata or {}
        if not llm_api and not llm_output:
            raise RuntimeError("'llm_api' or 'llm_output' must be provided!")
        if not llm_output and llm_api and not (prompt or msg_history):
            raise RuntimeError(
                "'prompt' or 'msg_history' must be provided in order to call an LLM!"
            )

        # check if validator requirements are fulfilled
        missing_keys = verify_metadata_requirements(metadata, self._validators)
        if missing_keys:
            raise ValueError(
                f"Missing required metadata keys: {', '.join(missing_keys)}"
            )

        def __exec(
            self: Guard,
            *args,
            llm_api: Optional[Union[Callable, Callable[[Any], Awaitable[Any]]]] = None,
            llm_output: Optional[str] = None,
            prompt_params: Optional[Dict] = None,
            num_reasks: Optional[int] = None,
            prompt: Optional[str] = None,
            instructions: Optional[str] = None,
            msg_history: Optional[List[Dict]] = None,
            metadata: Optional[Dict] = None,
            full_schema_reask: Optional[bool] = None,
            **kwargs,
        ):
            prompt_params = prompt_params or {}
            metadata = metadata or {}
            if full_schema_reask is None:
                full_schema_reask = self._base_model is not None

            if self._allow_metrics_collection and self._hub_telemetry:
                # Create a new span for this guard call
                llm_api_str = ""
                if llm_api:
                    llm_api_module_name = (
                        llm_api.__module__ if hasattr(llm_api, "__module__") else ""
                    )
                    llm_api_name = (
                        llm_api.__name__
                        if hasattr(llm_api, "__name__")
                        else type(llm_api).__name__
                    )
                    llm_api_str = f"{llm_api_module_name}.{llm_api_name}"
                self._hub_telemetry.create_new_span(
                    span_name="/guard_call",
                    attributes=[
                        ("guard_id", self.id),
                        ("user_id", self._user_id),
<<<<<<< HEAD
                        ("llm_api", llm_api_str),
=======
                        (
                            "llm_api",
                            llm_api.__name__
                            if (llm_api and hasattr(llm_api, "__name__"))
                            else type(llm_api).__name__,
                        ),
>>>>>>> c752e2b1
                        (
                            "custom_reask_prompt",
                            self._exec_opts.reask_prompt is not None,
                        ),
                        (
                            "custom_reask_instructions",
                            self._exec_opts.reask_instructions is not None,
                        ),
                    ],
                    is_parent=True,  # It will have children
                    has_parent=False,  # Has no parents
                )

            set_call_kwargs(kwargs)
            set_tracer(self._tracer)
            set_tracer_context(self._tracer_context)

            self._set_num_reasks(num_reasks=num_reasks)
            if self._num_reasks is None:
                raise RuntimeError(
                    "`num_reasks` is `None` after calling `configure()`. "
                    "This should never happen."
                )

            input_prompt = prompt or self._exec_opts.prompt
            input_instructions = instructions or self._exec_opts.instructions
            call_inputs = CallInputs(
                llm_api=llm_api,
                prompt=input_prompt,
                instructions=input_instructions,
                msg_history=msg_history,
                prompt_params=prompt_params,
                num_reasks=self._num_reasks,
                metadata=metadata,
                full_schema_reask=full_schema_reask,
                args=list(args),
                kwargs=kwargs,
            )
            call_log = Call(inputs=call_inputs)
            set_scope(str(object_id(call_log)))
            self._history.push(call_log)

            if self._api_client is not None and model_is_supported_server_side(
                llm_api, *args, **kwargs
            ):
                return self._call_server(
                    llm_output=llm_output,
                    llm_api=llm_api,
                    num_reasks=self._num_reasks,
                    prompt_params=prompt_params,
                    metadata=metadata,
                    full_schema_reask=full_schema_reask,
                    call_log=call_log,
                    *args,
                    **kwargs,
                )

            # If the LLM API is async, return a coroutine
            if asyncio.iscoroutinefunction(llm_api):
                return self._exec_async(
                    llm_api=llm_api,
                    llm_output=llm_output,
                    prompt_params=prompt_params,
                    num_reasks=self._num_reasks,
                    prompt=prompt,
                    instructions=instructions,
                    msg_history=msg_history,
                    metadata=metadata,
                    full_schema_reask=full_schema_reask,
                    call_log=call_log,
                    *args,
                    **kwargs,
                )
            # Otherwise, call the LLM synchronously
            return self._exec_sync(
                llm_api=llm_api,
                llm_output=llm_output,
                prompt_params=prompt_params,
                num_reasks=self._num_reasks,
                prompt=prompt,
                instructions=instructions,
                msg_history=msg_history,
                metadata=metadata,
                full_schema_reask=full_schema_reask,
                call_log=call_log,
                *args,
                **kwargs,
            )

        guard_context = contextvars.Context()
        return guard_context.run(
            __exec,
            self,
            llm_api=llm_api,
            llm_output=llm_output,
            prompt_params=prompt_params,
            num_reasks=num_reasks,
            prompt=prompt,
            instructions=instructions,
            msg_history=msg_history,
            metadata=metadata,
            full_schema_reask=full_schema_reask,
            *args,
            **kwargs,
        )

    def _exec_sync(
        self,
        *args,
        llm_api: Optional[Callable] = None,
        llm_output: Optional[str] = None,
        call_log: Call,  # Not optional, but internal
        prompt_params: Dict,  # Should be defined at this point
        num_reasks: int = 0,  # Should be defined at this point
        metadata: Dict,  # Should be defined at this point
        full_schema_reask: bool = False,  # Should be defined at this point
        prompt: Optional[str] = None,
        instructions: Optional[str] = None,
        msg_history: Optional[List[Dict]] = None,
        **kwargs,
    ) -> Union[ValidationOutcome[OT], Iterable[ValidationOutcome[OT]]]:
        api = get_llm_ask(llm_api, *args, **kwargs) if llm_api is not None else None

        if self._output_formatter is not None:
            api = self._output_formatter.wrap_callable(api)

        # Check whether stream is set
        if kwargs.get("stream", False):
            # If stream is True, use StreamRunner
            runner = StreamRunner(
                output_type=self._output_type,
                output_schema=self.output_schema.to_dict(),
                num_reasks=num_reasks,
                validation_map=self._validator_map,
                prompt=prompt,
                instructions=instructions,
                msg_history=msg_history,
                api=api,
                metadata=metadata,
                output=llm_output,
                base_model=self._base_model,
                full_schema_reask=full_schema_reask,
                disable_tracer=(not self._allow_metrics_collection),
                exec_options=self._exec_opts,
            )
            return runner(call_log=call_log, prompt_params=prompt_params)
        else:
            # Otherwise, use Runner
            runner = Runner(
                output_type=self._output_type,
                output_schema=self.output_schema.to_dict(),
                num_reasks=num_reasks,
                validation_map=self._validator_map,
                prompt=prompt,
                instructions=instructions,
                msg_history=msg_history,
                api=api,
                metadata=metadata,
                output=llm_output,
                base_model=self._base_model,
                full_schema_reask=full_schema_reask,
                disable_tracer=(not self._allow_metrics_collection),
                exec_options=self._exec_opts,
            )
            call = runner(call_log=call_log, prompt_params=prompt_params)
            return ValidationOutcome[OT].from_guard_history(call)

    async def _exec_async(
        self,
        *args,
        llm_api: Callable[[Any], Awaitable[Any]],
        llm_output: Optional[str] = None,
        call_log: Call,
        prompt_params: Dict,  # Should be defined at this point
        num_reasks: int = 0,  # Should be defined at this point
        metadata: Dict,  # Should be defined at this point
        full_schema_reask: bool = False,  # Should be defined at this point
        prompt: Optional[str],
        instructions: Optional[str],
        msg_history: Optional[List[Dict]],
        **kwargs,
    ) -> ValidationOutcome[OT]:
        """Call the LLM asynchronously and validate the output.

        Args:
            llm_api: The LLM API to call asynchronously (e.g. openai.Completion.acreate)
            prompt_params: The parameters to pass to the prompt.format() method.
            num_reasks: The max times to re-ask the LLM for invalid output.
            prompt: The prompt to use for the LLM.
            instructions: Instructions for chat models.
            msg_history: The message history to pass to the LLM.
            metadata: Metadata to pass to the validators.
            full_schema_reask: When reasking, whether to regenerate the full schema
                               or just the incorrect values.
                               Defaults to `True` if a base model is provided,
                               `False` otherwise.

        Returns:
            The raw text output from the LLM and the validated output.
        """
        api = (
            get_async_llm_ask(llm_api, *args, **kwargs) if llm_api is not None else None
        )
        runner = AsyncRunner(
            output_type=self._output_type,
            output_schema=self.output_schema.to_dict(),
            num_reasks=num_reasks,
            validation_map=self._validator_map,
            prompt=prompt,
            instructions=instructions,
            msg_history=msg_history,
            api=api,
            metadata=metadata,
            output=llm_output,
            base_model=self._base_model,
            full_schema_reask=full_schema_reask,
            disable_tracer=(not self._allow_metrics_collection),
            exec_options=self._exec_opts,
        )
        # Why are we using a different method here instead of just overriding?
        call = await runner.async_run(call_log=call_log, prompt_params=prompt_params)
        return ValidationOutcome[OT].from_guard_history(call)

    @overload
    def __call__(
        self,
        llm_api: Callable,
        *args,
        prompt_params: Optional[Dict] = None,
        num_reasks: Optional[int] = None,
        prompt: Optional[str] = None,
        instructions: Optional[str] = None,
        msg_history: Optional[List[Dict]] = None,
        metadata: Optional[Dict] = None,
        full_schema_reask: Optional[bool] = None,
        stream: Optional[bool] = False,
        **kwargs,
    ) -> Union[ValidationOutcome[OT], Iterable[ValidationOutcome[OT]]]: ...

    @overload
    def __call__(
        self,
        llm_api: Callable[[Any], Awaitable[Any]],
        *args,
        prompt_params: Optional[Dict] = None,
        num_reasks: Optional[int] = None,
        prompt: Optional[str] = None,
        instructions: Optional[str] = None,
        msg_history: Optional[List[Dict]] = None,
        metadata: Optional[Dict] = None,
        full_schema_reask: Optional[bool] = None,
        **kwargs,
    ) -> Awaitable[ValidationOutcome[OT]]: ...

    def __call__(
        self,
        llm_api: Union[Callable, Callable[[Any], Awaitable[Any]]],
        *args,
        prompt_params: Optional[Dict] = None,
        num_reasks: Optional[int] = 1,
        prompt: Optional[str] = None,
        instructions: Optional[str] = None,
        msg_history: Optional[List[Dict]] = None,
        metadata: Optional[Dict] = None,
        full_schema_reask: Optional[bool] = None,
        **kwargs,
    ) -> Union[
        Union[ValidationOutcome[OT], Iterable[ValidationOutcome[OT]]],
        Awaitable[ValidationOutcome[OT]],
    ]:
        """Call the LLM and validate the output.

        Args:
            llm_api: The LLM API to call
                     (e.g. openai.Completion.create or openai.Completion.acreate)
            prompt_params: The parameters to pass to the prompt.format() method.
            num_reasks: The max times to re-ask the LLM for invalid output.
            prompt: The prompt to use for the LLM.
            instructions: Instructions for chat models.
            msg_history: The message history to pass to the LLM.
            metadata: Metadata to pass to the validators.
            full_schema_reask: When reasking, whether to regenerate the full schema
                               or just the incorrect values.
                               Defaults to `True` if a base model is provided,
                               `False` otherwise.

        Returns:
            The raw text output from the LLM and the validated output.
        """
        instructions = instructions or self._exec_opts.instructions
        prompt = prompt or self._exec_opts.prompt
        msg_history = msg_history or []
        if prompt is None:
            if msg_history is not None and not len(msg_history):
                raise RuntimeError(
                    "You must provide a prompt if msg_history is empty. "
                    "Alternatively, you can provide a prompt in the Schema constructor."
                )

        return self._execute(
            *args,
            llm_api=llm_api,
            prompt_params=prompt_params,
            num_reasks=num_reasks,
            prompt=prompt,
            instructions=instructions,
            msg_history=msg_history,
            metadata=metadata,
            full_schema_reask=full_schema_reask,
            **kwargs,
        )

    @overload
    def parse(
        self,
        llm_output: str,
        *args,
        metadata: Optional[Dict] = None,
        llm_api: None = None,
        num_reasks: Optional[int] = None,
        prompt_params: Optional[Dict] = None,
        full_schema_reask: Optional[bool] = None,
        **kwargs,
    ) -> ValidationOutcome[OT]: ...

    @overload
    def parse(
        self,
        llm_output: str,
        *args,
        metadata: Optional[Dict] = None,
        llm_api: Optional[Callable[[Any], Awaitable[Any]]] = ...,
        num_reasks: Optional[int] = None,
        prompt_params: Optional[Dict] = None,
        full_schema_reask: Optional[bool] = None,
        **kwargs,
    ) -> Awaitable[ValidationOutcome[OT]]: ...

    @overload
    def parse(
        self,
        llm_output: str,
        *args,
        metadata: Optional[Dict] = None,
        llm_api: Optional[Callable] = None,
        num_reasks: Optional[int] = None,
        prompt_params: Optional[Dict] = None,
        full_schema_reask: Optional[bool] = None,
        **kwargs,
    ) -> ValidationOutcome[OT]: ...

    def parse(
        self,
        llm_output: str,
        *args,
        metadata: Optional[Dict] = None,
        llm_api: Optional[Callable] = None,
        num_reasks: Optional[int] = None,
        prompt_params: Optional[Dict] = None,
        full_schema_reask: Optional[bool] = None,
        **kwargs,
    ) -> Union[ValidationOutcome[OT], Awaitable[ValidationOutcome[OT]]]:
        """Alternate flow to using Guard where the llm_output is known.

        Args:
            llm_output: The output being parsed and validated.
            metadata: Metadata to pass to the validators.
            llm_api: The LLM API to call
                     (e.g. openai.Completion.create or openai.Completion.acreate)
            num_reasks: The max times to re-ask the LLM for invalid output.
            prompt_params: The parameters to pass to the prompt.format() method.
            full_schema_reask: When reasking, whether to regenerate the full schema
                               or just the incorrect values.

        Returns:
            The validated response. This is either a string or a dictionary,
                determined by the object schema defined in the RAILspec.
        """
        final_num_reasks = (
            num_reasks
            if num_reasks is not None
            else self._num_reasks
            if self._num_reasks is not None
            else 0
            if llm_api is None
            else 1
        )
        default_prompt = self._exec_opts.prompt if llm_api else None
        prompt = kwargs.pop("prompt", default_prompt)

        default_instructions = self._exec_opts.instructions if llm_api else None
        instructions = kwargs.pop("instructions", default_instructions)

        default_msg_history = self._exec_opts.msg_history if llm_api else None
        msg_history = kwargs.pop("msg_history", default_msg_history)

        return self._execute(  # type: ignore # streams are supported for parse
            *args,
            llm_output=llm_output,
            llm_api=llm_api,
            prompt_params=prompt_params,
            num_reasks=final_num_reasks,
            prompt=prompt,
            instructions=instructions,
            msg_history=msg_history,
            metadata=metadata,
            full_schema_reask=full_schema_reask,
            **kwargs,
        )

    def error_spans_in_output(self):
        try:
            call = self.history.last
            if call:
                iter = call.iterations.last
                if iter:
                    llm_spans = iter.error_spans_in_output
                    return llm_spans
            return []
        except (AttributeError, TypeError):
            return []

    def __add_validator(self, validator: Validator, on: str = "output"):
        if on not in [
            "output",
            "prompt",
            "instructions",
            "msg_history",
        ] and not on.startswith("$"):
            warnings.warn(
                f"Unusual 'on' value: {on}!"
                "This value is typically one of "
                "'output', 'prompt', 'instructions', 'msg_history') "
                "or a JSON path starting with '$.'",
                UserWarning,
            )

        if on == "output":
            on = "$"

        validator_reference = ValidatorReference(
            id=validator.rail_alias,
            on=on,
            on_fail=validator.on_fail_descriptor,  # type: ignore
            kwargs=validator.get_args(),
        )
        self.validators.append(validator_reference)
        self._validator_map[on] = self._validator_map.get(on, [])
        self._validator_map[on].append(validator)
        self._validators.append(validator)

    @overload
    def use(self, validator: Validator, *, on: str = "output") -> "Guard": ...

    @overload
    def use(
        self, validator: Type[Validator], *args, on: str = "output", **kwargs
    ) -> "Guard": ...

    def use(
        self,
        validator: UseValidatorSpec,
        *args,
        on: str = "output",
        **kwargs,
    ) -> "Guard":
        """Use a validator to validate either of the following:
        - The output of an LLM request
        - The prompt
        - The instructions
        - The message history

        *Note*: For on="output", `use` is only available for string output types.

        Args:
            validator: The validator to use. Either the class or an instance.
            on: The part of the LLM request to validate. Defaults to "output".
        """
        hydrated_validator = get_validator(validator, *args, **kwargs)
        self.__add_validator(hydrated_validator, on=on)
        self._save()
        return self

    @overload
    def use_many(self, *validators: Validator, on: str = "output") -> "Guard": ...

    @overload
    def use_many(
        self,
        *validators: UseManyValidatorTuple,
        on: str = "output",
    ) -> "Guard": ...

    def use_many(
        self,
        *validators: UseManyValidatorSpec,
        on: str = "output",
    ) -> "Guard":
        """Use a validator to validate results of an LLM request."""
        # Loop through the validators
        for v in validators:
            hydrated_validator = get_validator(v)
            self.__add_validator(hydrated_validator, on=on)
        self._save()
        return self

    def validate(self, llm_output: str, *args, **kwargs) -> ValidationOutcome[OT]:
        return self.parse(llm_output=llm_output, *args, **kwargs)

    # No call support for this until
    # https://github.com/guardrails-ai/guardrails/pull/525 is merged
    # def __call__(self, llm_output: str, *args, **kwargs) -> ValidationOutcome[str]:
    #     return self.validate(llm_output, *args, **kwargs)

    # TODO: Test generated history and override to_dict if necessary
    # def to_dict(self) -> Dict[str, Any]:
    #     pass

    def upsert_guard(self):
        if self._api_client:
            self._api_client.upsert_guard(self)
        else:
            raise ValueError("Guard does not have an api client!")

    def _construct_history_from_server_response(
        self,
        *,
        validation_output: Optional[Any] = None,
        llm_api: Optional[Callable] = None,
        llm_output: Optional[str] = None,
        num_reasks: Optional[int] = None,
        prompt_params: Optional[Dict] = None,
        metadata: Optional[Dict] = None,
        full_schema_reask: Optional[bool] = True,
        call_log: Optional[Call],
        stream: Optional[bool] = False,
    ):
        # TODO: GET /guard/{guard-name}/history
        call_log = call_log or Call()
        if llm_api is not None:
            llm_api = get_llm_ask(llm_api)
            if asyncio.iscoroutinefunction(llm_api):
                llm_api = get_async_llm_ask(llm_api)
        session_history = (
            validation_output.session_history
            if validation_output is not None and validation_output.session_history
            else []
        )
        history: List[Call]
        for history in session_history:
            history_events: Optional[List[Any]] = (  # type: ignore
                history.history  # type: ignore
            )
            if history_events is None:
                continue

            iterations = [
                Iteration(
                    inputs=Inputs(
                        llm_api=llm_api,
                        llm_output=llm_output,
                        instructions=(
                            Instructions(h.instructions) if h.instructions else None
                        ),
                        prompt=(
                            Prompt(h.prompt.source)  # type: ignore
                            if h.prompt
                            else None
                        ),
                        prompt_params=prompt_params,
                        num_reasks=(num_reasks or 0),
                        metadata=metadata,
                        full_schema_reask=full_schema_reask,  # type: ignore
                    ),
                    outputs=Outputs(
                        llm_response_info=LLMResponse(
                            output=h.output  # type: ignore
                        ),
                        raw_output=h.output,
                        parsed_output=(
                            h.parsed_output.to_dict()
                            if isinstance(h.parsed_output, Any)
                            else h.parsed_output
                        ),
                        validation_output=(  # type: ignore
                            h.validated_output.to_dict()
                            if isinstance(h.validated_output, Any)
                            else h.validated_output
                        ),
                        reasks=list(
                            [
                                FieldReAsk(
                                    incorrect_value=r.to_dict().get("incorrect_value"),
                                    path=r.to_dict().get("path"),
                                    fail_results=[
                                        FailResult(
                                            error_message=r.to_dict().get(
                                                "error_message"
                                            ),
                                            fix_value=r.to_dict().get("fix_value"),
                                        )
                                    ],
                                )
                                for r in h.reasks  # type: ignore
                            ]
                            if h.reasks is not None
                            else []
                        ),
                    ),
                )
                for h in history_events
            ]
            call_log.iterations.extend(iterations)
            if self._history.length == 0:
                self._history.push(call_log)

    def _single_server_call(
        self,
        *,
        payload: Dict[str, Any],
        llm_output: Optional[str] = None,
        num_reasks: Optional[int] = None,
        prompt_params: Optional[Dict] = None,
        metadata: Optional[Dict] = {},
        full_schema_reask: Optional[bool] = True,
        call_log: Optional[Call],
        stream: Optional[bool] = False,
    ) -> ValidationOutcome[OT]:
        if self._api_client:
            validation_output: ValidationOutcome = self._api_client.validate(
                guard=self,  # type: ignore
                payload=ValidatePayload.from_dict(payload),  # type: ignore
                openai_api_key=get_call_kwarg("api_key"),
            )
            if not validation_output:
                return ValidationOutcome[OT](
                    raw_llm_output=None,
                    validated_output=None,
                    validation_passed=False,
                    error="The response from the server was empty!",
                )
            # TODO: Replace this with GET /guard/{guard_name}/history
            self._construct_history_from_server_response(
                validation_output=validation_output,
                llm_output=llm_output,
                num_reasks=num_reasks,
                prompt_params=prompt_params,
                metadata=metadata,
                full_schema_reask=full_schema_reask,
                call_log=call_log,
                stream=stream,
            )

            # Our interfaces are too different for this to work right now.
            # Once we move towards shared interfaces for both the open source
            # and the api we can re-enable this.
            # return ValidationOutcome[OT].from_guard_history(call_log)
            return ValidationOutcome[OT](
                raw_llm_output=validation_output.raw_llm_output,
                validated_output=cast(OT, validation_output.validated_output),
                validation_passed=validation_output.validation_passed,
            )
        else:
            raise ValueError("Guard does not have an api client!")

    def _stream_server_call(
        self,
        *,
        payload: Dict[str, Any],
        llm_output: Optional[str] = None,
        num_reasks: Optional[int] = None,
        prompt_params: Optional[Dict] = None,
        metadata: Optional[Dict] = {},
        full_schema_reask: Optional[bool] = True,
        call_log: Optional[Call],
        stream: Optional[bool] = False,
    ) -> Iterable[ValidationOutcome[OT]]:
        if self._api_client:
            validation_output: Optional[ValidationOutcome] = None
            response = self._api_client.stream_validate(
                guard=self,  # type: ignore
                payload=ValidatePayload.from_dict(payload),  # type: ignore
                openai_api_key=get_call_kwarg("api_key"),
            )
            for fragment in response:
                validation_output = fragment
                if validation_output is None:
                    yield ValidationOutcome[OT](
                        raw_llm_output=None,
                        validated_output=None,
                        validation_passed=False,
                        error="The response from the server was empty!",
                    )
                else:
                    yield ValidationOutcome[OT](
                        raw_llm_output=validation_output.raw_llm_output,
                        validated_output=cast(OT, validation_output.validated_output),
                        validation_passed=validation_output.validation_passed,
                    )
            if validation_output:
                # TODO: Replace this with GET /guard/{guard_name}/history
                self._construct_history_from_server_response(
                    validation_output=validation_output,
                    llm_output=llm_output,
                    num_reasks=num_reasks,
                    prompt_params=prompt_params,
                    metadata=metadata,
                    full_schema_reask=full_schema_reask,
                    call_log=call_log,
                    stream=stream,
                )
        else:
            raise ValueError("Guard does not have an api client!")

    def _call_server(
        self,
        *args,
        llm_output: Optional[str] = None,
        llm_api: Optional[Callable] = None,
        num_reasks: Optional[int] = None,
        prompt_params: Optional[Dict] = None,
        metadata: Optional[Dict] = {},
        full_schema_reask: Optional[bool] = True,
        call_log: Optional[Call],
        **kwargs,
    ) -> Union[ValidationOutcome[OT], Iterable[ValidationOutcome[OT]]]:
        if self._api_client:
            payload: Dict[str, Any] = {"args": list(args)}
            payload.update(**kwargs)
            if metadata:
                payload["metadata"] = extract_serializeable_metadata(metadata)
            if llm_output is not None:
                payload["llmOutput"] = llm_output
            if num_reasks is not None:
                payload["numReasks"] = num_reasks
            if prompt_params is not None:
                payload["promptParams"] = prompt_params
            if llm_api is not None:
                payload["llmApi"] = get_llm_api_enum(llm_api, *args, **kwargs)

            should_stream = kwargs.get("stream", False)
            if should_stream:
                return self._stream_server_call(
                    payload=payload,
                    llm_output=llm_output,
                    num_reasks=num_reasks,
                    prompt_params=prompt_params,
                    metadata=metadata,
                    full_schema_reask=full_schema_reask,
                    call_log=call_log,
                    stream=should_stream,
                )
            else:
                return self._single_server_call(
                    payload=payload,
                    llm_output=llm_output,
                    num_reasks=num_reasks,
                    prompt_params=prompt_params,
                    metadata=metadata,
                    full_schema_reask=full_schema_reask,
                    call_log=call_log,
                    stream=should_stream,
                )
        else:
            raise ValueError("Guard does not have an api client!")

    def _save(self):
        api_key = os.environ.get("GUARDRAILS_API_KEY")
        if api_key is not None:
            if self.name is None:
                self.name = f"gr-{str(self.id)}"
                logger.warn("Warning: No name passed to guard!")
                logger.warn(
                    "Use this auto-generated name to re-use this guard: {name}".format(
                        name=self.name
                    )
                )
            if not self._api_client:
                self._api_client = GuardrailsApiClient(api_key=api_key)
            self.upsert_guard()

    def to_runnable(self) -> Runnable:
        from guardrails.integrations.langchain.guard_runnable import GuardRunnable

        return GuardRunnable(self)

    # override IGuard.to_dict
    def to_dict(self) -> Dict[str, Any]:
        i_guard = IGuard(
            id=self.id,
            name=self.name,
            description=self.description,
            validators=self.validators,
            output_schema=self.output_schema,
            i_history=GuardHistory(list(self.history)),  # type: ignore
        )
        i_guard_dict = i_guard.to_dict()

        i_guard_dict["history"] = [
            call.to_dict() for call in i_guard_dict.get("history", [])
        ]

        return i_guard_dict

    # override IGuard.from_dict
    @classmethod
    def from_dict(cls, obj: Optional[Dict[str, Any]]) -> Optional["Guard"]:
        i_guard = IGuard.from_dict(obj)
        if not i_guard:
            return i_guard
        output_schema = (
            i_guard.output_schema.to_dict() if i_guard.output_schema else None
        )

        guard = cls(
            id=i_guard.id,
            name=i_guard.name,
            description=i_guard.description,
            validators=i_guard.validators,
            output_schema=output_schema,
        )
        i_history = (
            i_guard.i_history.actual_instance
            if i_guard.i_history and i_guard.i_history.actual_instance
            else []
        )
        guard._history = Stack(*i_history)
        return guard<|MERGE_RESOLUTION|>--- conflicted
+++ resolved
@@ -3,7 +3,6 @@
 import json
 import os
 from builtins import id as object_id
-from enum import Enum
 from string import Template
 from typing import (
     Any,
@@ -650,16 +649,7 @@
                     attributes=[
                         ("guard_id", self.id),
                         ("user_id", self._user_id),
-<<<<<<< HEAD
                         ("llm_api", llm_api_str),
-=======
-                        (
-                            "llm_api",
-                            llm_api.__name__
-                            if (llm_api and hasattr(llm_api, "__name__"))
-                            else type(llm_api).__name__,
-                        ),
->>>>>>> c752e2b1
                         (
                             "custom_reask_prompt",
                             self._exec_opts.reask_prompt is not None,
