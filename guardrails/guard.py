import asyncio
import contextvars
import json
import os
import warnings
from copy import deepcopy
from string import Template
from typing import (
    Any,
    Awaitable,
    Callable,
    Dict,
    Generic,
    Iterable,
    List,
    Optional,
    Sequence,
    Tuple,
    Type,
    Union,
    cast,
    overload,
)

from eliot import add_destinations, start_action
from guard_rails_api_client.models import AnyObject
from guard_rails_api_client.models import Guard as GuardModel
from guard_rails_api_client.models import (
    History,
    HistoryEvent,
    ValidatePayload,
    ValidationOutput,
)
from guard_rails_api_client.types import UNSET
from langchain_core.messages import BaseMessage
from langchain_core.runnables import Runnable, RunnableConfig
from pydantic import BaseModel

from guardrails.api_client import GuardrailsApiClient
from guardrails.classes import OT, InputType, ValidationOutcome
from guardrails.classes.credentials import Credentials
from guardrails.classes.generic import Stack
from guardrails.classes.history import Call
from guardrails.classes.history.call_inputs import CallInputs
from guardrails.classes.history.inputs import Inputs
from guardrails.classes.history.iteration import Iteration
from guardrails.classes.history.outputs import Outputs
from guardrails.errors import ValidationError
from guardrails.llm_providers import (
    get_async_llm_ask,
    get_llm_api_enum,
    get_llm_ask,
    model_is_supported_server_side,
)
from guardrails.logger import logger, set_scope
from guardrails.prompt import Instructions, Prompt
from guardrails.rail import Rail
from guardrails.run import AsyncRunner, Runner, StreamRunner
from guardrails.schema import Schema, StringSchema
from guardrails.stores.context import (
    Tracer,
    get_call_kwarg,
    get_tracer_context,
    set_call_kwargs,
    set_tracer,
    set_tracer_context,
)
from guardrails.utils.hub_telemetry_utils import HubTelemetry
from guardrails.utils.llm_response import LLMResponse
from guardrails.utils.reask_utils import FieldReAsk
from guardrails.utils.validator_utils import get_validator
from guardrails.validator_base import FailResult, Validator

add_destinations(logger.debug)


class Guard(Runnable, Generic[OT]):
    """The Guard class.

    This class is the main entry point for using Guardrails. It is
    initialized from one of the following class methods:

    - `from_rail`
    - `from_rail_string`
    - `from_pydantic`
    - `from_string`

    The `__call__`
    method functions as a wrapper around LLM APIs. It takes in an LLM
    API, and optional prompt parameters, and returns the raw output from
    the LLM and the validated output.
    """

    _tracer = None
    _tracer_context = None
    _hub_telemetry = None
    _guard_id = None
    _user_id = None
    _validators: List[Validator]
    _api_client: Optional[GuardrailsApiClient] = None

    def __init__(
        self,
        rail: Optional[Rail] = None,
        num_reasks: Optional[int] = None,
        base_model: Optional[
            Union[Type[BaseModel], Type[List[Type[BaseModel]]]]
        ] = None,
        tracer: Optional[Tracer] = None,
        *,
        name: Optional[str] = None,
        description: Optional[str] = None,
    ):
        """Initialize the Guard with optional Rail instance, num_reasks, and
        base_model."""
        if not rail:
            rail = (
                Rail.from_pydantic(base_model)
                if base_model
                else Rail.from_string_validators([])
            )
        self.rail = rail
        self.num_reasks = num_reasks
        # TODO: Support a sink for history so that it is not solely held in memory
        self.history: Stack[Call] = Stack()
        self.base_model = base_model
        self._set_tracer(tracer)

        # Get unique id of user from credentials
        self._user_id = Credentials.from_rc_file().id or ""

        # Get metrics opt-out from credentials
        self._disable_tracer = Credentials.from_rc_file().no_metrics

        # Get id of guard object (that is unique)
        self._guard_id = id(self)  # id of guard object; not the class

        # Initialize Hub Telemetry singleton and get the tracer
        #  if it is not disabled
        if not self._disable_tracer:
            self._hub_telemetry = HubTelemetry()
        self._validators = []

        # Gaurdrails As A Service Initialization
        self.description = description
        self.name = name

        api_key = os.environ.get("GUARDRAILS_API_KEY")
        if api_key is not None:
            if self.name is None:
                self.name = f"gr-{str(self._guard_id)}"
                logger.warn("Warning: No name passed to guard!")
                logger.warn(
                    "Use this auto-generated name to re-use this guard: {name}".format(
                        name=self.name
                    )
                )
            self._api_client = GuardrailsApiClient(api_key=api_key)
            self.upsert_guard()

    @property
    def prompt_schema(self) -> Optional[StringSchema]:
        """Return the input schema."""
        return self.rail.prompt_schema

    @property
    def instructions_schema(self) -> Optional[StringSchema]:
        """Return the input schema."""
        return self.rail.instructions_schema

    @property
    def msg_history_schema(self) -> Optional[StringSchema]:
        """Return the input schema."""
        return self.rail.msg_history_schema

    @property
    def output_schema(self) -> Schema:
        """Return the output schema."""
        return self.rail.output_schema

    @property
    def instructions(self) -> Optional[Instructions]:
        """Return the instruction-prompt."""
        return self.rail.instructions

    @property
    def prompt(self) -> Optional[Prompt]:
        """Return the prompt."""
        return self.rail.prompt

    @property
    def raw_prompt(self) -> Optional[Prompt]:
        """Return the prompt, alias for `prompt`."""
        return self.prompt

    @property
    def base_prompt(self) -> Optional[str]:
        """Return the base prompt i.e. prompt.source."""
        if self.prompt is None:
            return None
        return self.prompt.source

    @property
    def reask_prompt(self) -> Optional[Prompt]:
        """Return the reask prompt."""
        return self.output_schema.reask_prompt_template

    @reask_prompt.setter
    def reask_prompt(self, reask_prompt: Optional[str]):
        """Set the reask prompt."""
        self.output_schema.reask_prompt_template = reask_prompt

    @property
    def reask_instructions(self) -> Optional[Instructions]:
        """Return the reask prompt."""
        return self.output_schema.reask_instructions_template

    @reask_instructions.setter
    def reask_instructions(self, reask_instructions: Optional[str]):
        """Set the reask prompt."""
        self.output_schema.reask_instructions_template = reask_instructions

    def configure(
        self,
        num_reasks: Optional[int] = None,
    ):
        """Configure the Guard."""
        self.num_reasks = (
            num_reasks
            if num_reasks is not None
            else self.num_reasks
            if self.num_reasks is not None
            else 1
        )

    def _set_tracer(self, tracer: Optional[Tracer] = None) -> None:
        self._tracer = tracer
        set_tracer(tracer)
        set_tracer_context()
        self._tracer_context = get_tracer_context()

    @classmethod
    def from_rail(
        cls,
        rail_file: str,
        num_reasks: Optional[int] = None,
        tracer: Optional[Tracer] = None,
        *,
        name: Optional[str] = None,
        description: Optional[str] = None,
    ):
        """Create a Schema from a `.rail` file.

        Args:
            rail_file: The path to the `.rail` file.
            num_reasks: The max times to re-ask the LLM for invalid output.

        Returns:
            An instance of the `Guard` class.
        """

        # We have to set the tracer in the ContextStore before the Rail,
        #   and therefore the Validators, are initialized
        cls._set_tracer(cls, tracer)  # type: ignore

        rail = Rail.from_file(rail_file)
        if rail.output_type == "str":
            return cast(
<<<<<<< HEAD
                Guard[str],
                cls(
                    rail=rail, num_reasks=num_reasks, name=name, description=description
                ),
            )
        return cast(
            Guard[Dict],
            cls(rail=rail, num_reasks=num_reasks, name=name, description=description),
        )
=======
                Guard[str], cls(rail=rail, num_reasks=num_reasks, tracer=tracer)
            )
        elif rail.output_type == "list":
            return cast(
                Guard[List], cls(rail=rail, num_reasks=num_reasks, tracer=tracer)
            )
        return cast(Guard[Dict], cls(rail=rail, num_reasks=num_reasks, tracer=tracer))
>>>>>>> 9bb090d2

    @classmethod
    def from_rail_string(
        cls,
        rail_string: str,
        num_reasks: Optional[int] = None,
        tracer: Optional[Tracer] = None,
        *,
        name: Optional[str] = None,
        description: Optional[str] = None,
    ):
        """Create a Schema from a `.rail` string.

        Args:
            rail_string: The `.rail` string.
            num_reasks: The max times to re-ask the LLM for invalid output.

        Returns:
            An instance of the `Guard` class.
        """
        # We have to set the tracer in the ContextStore before the Rail,
        #   and therefore the Validators, are initialized
        cls._set_tracer(cls, tracer)  # type: ignore

        rail = Rail.from_string(rail_string)
        if rail.output_type == "str":
            return cast(
<<<<<<< HEAD
                Guard[str],
                cls(
                    rail=rail, num_reasks=num_reasks, name=name, description=description
                ),
            )
        return cast(
            Guard[Dict],
            cls(rail=rail, num_reasks=num_reasks, name=name, description=description),
        )
=======
                Guard[str], cls(rail=rail, num_reasks=num_reasks, tracer=tracer)
            )
        elif rail.output_type == "list":
            return cast(
                Guard[List], cls(rail=rail, num_reasks=num_reasks, tracer=tracer)
            )
        return cast(Guard[Dict], cls(rail=rail, num_reasks=num_reasks, tracer=tracer))
>>>>>>> 9bb090d2

    @classmethod
    def from_pydantic(
        cls,
        output_class: Union[Type[BaseModel], Type[List[Type[BaseModel]]]],
        prompt: Optional[str] = None,
        instructions: Optional[str] = None,
        num_reasks: Optional[int] = None,
        reask_prompt: Optional[str] = None,
        reask_instructions: Optional[str] = None,
        tracer: Optional[Tracer] = None,
        *,
        name: Optional[str] = None,
        description: Optional[str] = None,
    ):
        """Create a Guard instance from a Pydantic model and prompt."""
        # We have to set the tracer in the ContextStore before the Rail,
        #   and therefore the Validators, are initialized
        cls._set_tracer(cls, tracer)  # type: ignore

        rail = Rail.from_pydantic(
            output_class=output_class,
            prompt=prompt,
            instructions=instructions,
            reask_prompt=reask_prompt,
            reask_instructions=reask_instructions,
        )
        if rail.output_type == "list":
            return cast(
                Guard[List], cls(rail, num_reasks=num_reasks, base_model=output_class)
            )
        return cast(
            Guard[Dict],
<<<<<<< HEAD
            cls(
                rail,
                num_reasks=num_reasks,
                base_model=output_class,
                name=name,
                description=description,
            ),
=======
            cls(rail, num_reasks=num_reasks, base_model=output_class, tracer=tracer),
>>>>>>> 9bb090d2
        )

    @classmethod
    def from_string(
        cls,
        validators: Sequence[Validator],
        description: Optional[str] = None,
        prompt: Optional[str] = None,
        instructions: Optional[str] = None,
        reask_prompt: Optional[str] = None,
        reask_instructions: Optional[str] = None,
        num_reasks: Optional[int] = None,
        tracer: Optional[Tracer] = None,
        *,
        name: Optional[str] = None,
        guard_description: Optional[str] = None,
    ):
        """Create a Guard instance for a string response with prompt,
        instructions, and validations.

        Args:
            validators: (List[Validator]): The list of validators to apply to the string output.
            description (str, optional): A description for the string to be generated. Defaults to None.
            prompt (str, optional): The prompt used to generate the string. Defaults to None.
            instructions (str, optional): Instructions for chat models. Defaults to None.
            reask_prompt (str, optional): An alternative prompt to use during reasks. Defaults to None.
            reask_instructions (str, optional): Alternative instructions to use during reasks. Defaults to None.
            num_reasks (int, optional): The max times to re-ask the LLM for invalid output.
        """  # noqa

        cls._set_tracer(cls, tracer)  # type: ignore

        rail = Rail.from_string_validators(
            validators=validators,
            description=description,
            prompt=prompt,
            instructions=instructions,
            reask_prompt=reask_prompt,
            reask_instructions=reask_instructions,
        )
        return cast(
            Guard[str],
            cls(
                rail,
                num_reasks=num_reasks,
                tracer=tracer,
                name=name,
                description=guard_description,
            ),
        )

    @overload
    def __call__(
        self,
        llm_api: Callable,
        prompt_params: Optional[Dict] = None,
        num_reasks: Optional[int] = None,
        prompt: Optional[str] = None,
        instructions: Optional[str] = None,
        msg_history: Optional[List[Dict]] = None,
        metadata: Optional[Dict] = None,
        full_schema_reask: Optional[bool] = None,
        stream: Optional[bool] = False,
        *args,
        **kwargs,
    ) -> Union[ValidationOutcome[OT], Iterable[str]]:
        ...

    @overload
    def __call__(
        self,
        llm_api: Callable[[Any], Awaitable[Any]],
        prompt_params: Optional[Dict] = None,
        num_reasks: Optional[int] = None,
        prompt: Optional[str] = None,
        instructions: Optional[str] = None,
        msg_history: Optional[List[Dict]] = None,
        metadata: Optional[Dict] = None,
        full_schema_reask: Optional[bool] = None,
        *args,
        **kwargs,
    ) -> Awaitable[ValidationOutcome[OT]]:
        ...

    def __call__(
        self,
        llm_api: Union[Callable, Callable[[Any], Awaitable[Any]]],
        prompt_params: Optional[Dict] = None,
        num_reasks: Optional[int] = None,
        prompt: Optional[str] = None,
        instructions: Optional[str] = None,
        msg_history: Optional[List[Dict]] = None,
        metadata: Optional[Dict] = None,
        full_schema_reask: Optional[bool] = None,
        *args,
        **kwargs,
    ) -> Union[
        Union[ValidationOutcome[OT], Iterable[str]], Awaitable[ValidationOutcome[OT]]
    ]:
        """Call the LLM and validate the output. Pass an async LLM API to
        return a coroutine.

        Args:
            llm_api: The LLM API to call
                     (e.g. openai.Completion.create or openai.Completion.acreate)
            prompt_params: The parameters to pass to the prompt.format() method.
            num_reasks: The max times to re-ask the LLM for invalid output.
            prompt: The prompt to use for the LLM.
            instructions: Instructions for chat models.
            msg_history: The message history to pass to the LLM.
            metadata: Metadata to pass to the validators.
            full_schema_reask: When reasking, whether to regenerate the full schema
                               or just the incorrect values.
                               Defaults to `True` if a base model is provided,
                               `False` otherwise.

        Returns:
            The raw text output from the LLM and the validated output.
        """

        def __call(
            self,
            llm_api: Union[Callable, Callable[[Any], Awaitable[Any]]],
            prompt_params: Optional[Dict] = None,
            num_reasks: Optional[int] = None,
            prompt: Optional[str] = None,
            instructions: Optional[str] = None,
            msg_history: Optional[List[Dict]] = None,
            metadata: Optional[Dict] = None,
            full_schema_reask: Optional[bool] = None,
            *args,
            **kwargs,
        ):
            if metadata is None:
                metadata = {}
            if full_schema_reask is None:
                full_schema_reask = self.base_model is not None
            if prompt_params is None:
                prompt_params = {}

            if not self._disable_tracer:
                # Create a new span for this guard call
                self._hub_telemetry.create_new_span(
                    span_name="/guard_call",
                    attributes=[
                        ("guard_id", self._guard_id),
                        ("user_id", self._user_id),
                        ("llm_api", llm_api.__name__ if llm_api else "None"),
                        ("custom_reask_prompt", self.reask_prompt is not None),
                        (
                            "custom_reask_instructions",
                            self.reask_instructions is not None,
                        ),
                    ],
                    is_parent=True,  # It will have children
                    has_parent=False,  # Has no parents
                )

            set_call_kwargs(kwargs)
            set_tracer(self._tracer)
            set_tracer_context(self._tracer_context)

            self.configure(num_reasks)
            if self.num_reasks is None:
                raise RuntimeError(
                    "`num_reasks` is `None` after calling `configure()`. "
                    "This should never happen."
                )

            input_prompt = prompt or (self.prompt._source if self.prompt else None)
            input_instructions = instructions or (
                self.instructions._source if self.instructions else None
            )
            call_inputs = CallInputs(
                llm_api=llm_api,
                prompt=input_prompt,
                instructions=input_instructions,
                msg_history=msg_history,
                prompt_params=prompt_params,
                num_reasks=self.num_reasks,
                metadata=metadata,
                full_schema_reask=full_schema_reask,
                args=list(args),
                kwargs=kwargs,
            )
            call_log = Call(inputs=call_inputs)
            set_scope(str(id(call_log)))
            self.history.push(call_log)

            if self._api_client is not None and model_is_supported_server_side(
                llm_api, *args, **kwargs
            ):
                return self._call_server(
                    llm_api=llm_api,
                    num_reasks=self.num_reasks,
                    prompt_params=prompt_params,
                    full_schema_reask=full_schema_reask,
                    call_log=call_log,
                    *args,
                    **kwargs,
                )

            # If the LLM API is async, return a coroutine
            if asyncio.iscoroutinefunction(llm_api):
                return self._call_async(
                    llm_api,
                    prompt_params=prompt_params,
                    num_reasks=self.num_reasks,
                    prompt=prompt,
                    instructions=instructions,
                    msg_history=msg_history,
                    metadata=metadata,
                    full_schema_reask=full_schema_reask,
                    call_log=call_log,
                    *args,
                    **kwargs,
                )
            # Otherwise, call the LLM synchronously
            return self._call_sync(
                llm_api,
                prompt_params=prompt_params,
                num_reasks=self.num_reasks,
                prompt=prompt,
                instructions=instructions,
                msg_history=msg_history,
                metadata=metadata,
                full_schema_reask=full_schema_reask,
                call_log=call_log,
                *args,
                **kwargs,
            )

        guard_context = contextvars.Context()
        return guard_context.run(
            __call,
            self,
            llm_api,
            prompt_params,
            num_reasks,
            prompt,
            instructions,
            msg_history,
            metadata,
            full_schema_reask,
            *args,
            **kwargs,
        )

    def _call_sync(
        self,
        llm_api: Callable,
        prompt_params: Dict,
        num_reasks: int,
        prompt: Optional[str],
        instructions: Optional[str],
        msg_history: Optional[List[Dict]],
        metadata: Dict,
        full_schema_reask: bool,
        call_log: Call,
        *args,
        **kwargs,
    ) -> Union[ValidationOutcome[OT], Iterable[str]]:
        instructions_obj = instructions or self.instructions
        prompt_obj = prompt or self.prompt
        msg_history_obj = msg_history or []
        if prompt_obj is None:
            if msg_history is not None and not len(msg_history_obj):
                raise RuntimeError(
                    "You must provide a prompt if msg_history is empty. "
                    "Alternatively, you can provide a prompt in the Schema constructor."
                )

        # Check whether stream is set
        if kwargs.get("stream", False):
            # If stream is True, use StreamRunner
            with start_action(action_type="guard_call", prompt_params=prompt_params):
                runner = StreamRunner(
                    instructions=instructions_obj,
                    prompt=prompt_obj,
                    msg_history=msg_history_obj,
                    api=get_llm_ask(llm_api, *args, **kwargs),
                    prompt_schema=self.prompt_schema,
                    instructions_schema=self.instructions_schema,
                    msg_history_schema=self.msg_history_schema,
                    output_schema=self.output_schema,
                    num_reasks=num_reasks,
                    metadata=metadata,
                    base_model=self.base_model,
                    full_schema_reask=full_schema_reask,
                )
                return runner(call_log=call_log, prompt_params=prompt_params)
        else:
            # Otherwise, use Runner
            with start_action(action_type="guard_call", prompt_params=prompt_params):
                runner = Runner(
                    instructions=instructions_obj,
                    prompt=prompt_obj,
                    msg_history=msg_history_obj,
                    api=get_llm_ask(llm_api, *args, **kwargs),
                    prompt_schema=self.prompt_schema,
                    instructions_schema=self.instructions_schema,
                    msg_history_schema=self.msg_history_schema,
                    output_schema=self.output_schema,
                    num_reasks=num_reasks,
                    metadata=metadata,
                    base_model=self.base_model,
                    full_schema_reask=full_schema_reask,
                )
                call = runner(call_log=call_log, prompt_params=prompt_params)
                return ValidationOutcome[OT].from_guard_history(call)

    async def _call_async(
        self,
        llm_api: Callable[[Any], Awaitable[Any]],
        prompt_params: Dict,
        num_reasks: int,
        prompt: Optional[str],
        instructions: Optional[str],
        msg_history: Optional[List[Dict]],
        metadata: Dict,
        full_schema_reask: bool,
        call_log: Call,
        *args,
        **kwargs,
    ) -> ValidationOutcome[OT]:
        """Call the LLM asynchronously and validate the output.

        Args:
            llm_api: The LLM API to call asynchronously (e.g. openai.Completion.acreate)
            prompt_params: The parameters to pass to the prompt.format() method.
            num_reasks: The max times to re-ask the LLM for invalid output.
            prompt: The prompt to use for the LLM.
            instructions: Instructions for chat models.
            msg_history: The message history to pass to the LLM.
            metadata: Metadata to pass to the validators.
            full_schema_reask: When reasking, whether to regenerate the full schema
                               or just the incorrect values.
                               Defaults to `True` if a base model is provided,
                               `False` otherwise.

        Returns:
            The raw text output from the LLM and the validated output.
        """
        instructions_obj = instructions or self.instructions
        prompt_obj = prompt or self.prompt
        msg_history_obj = msg_history or []
        if prompt_obj is None:
            if msg_history_obj is not None and not len(msg_history_obj):
                raise RuntimeError(
                    "You must provide a prompt if msg_history is empty. "
                    "Alternatively, you can provide a prompt in the RAIL spec."
                )
        with start_action(action_type="guard_call", prompt_params=prompt_params):
            runner = AsyncRunner(
                instructions=instructions_obj,
                prompt=prompt_obj,
                msg_history=msg_history_obj,
                api=get_async_llm_ask(llm_api, *args, **kwargs),
                prompt_schema=self.prompt_schema,
                instructions_schema=self.instructions_schema,
                msg_history_schema=self.msg_history_schema,
                output_schema=self.output_schema,
                num_reasks=num_reasks,
                metadata=metadata,
                base_model=self.base_model,
                full_schema_reask=full_schema_reask,
            )
            call = await runner.async_run(
                call_log=call_log, prompt_params=prompt_params
            )
            return ValidationOutcome[OT].from_guard_history(call)

    def __repr__(self):
        return f"Guard(RAIL={self.rail})"

    def __rich_repr__(self):
        yield "RAIL", self.rail

    def __stringify__(self):
        if self.rail and self.rail.output_type == "str":
            template = Template(
                """
                Guard {
                    validators: [
                        ${validators}
                    ]
                }
                    """
            )
            return template.safe_substitute(
                {
                    "validators": ",\n".join(
                        [v.__stringify__() for v in self._validators]
                    )
                }
            )
        return self.__repr__()

    @overload
    def parse(
        self,
        llm_output: str,
        metadata: Optional[Dict] = None,
        llm_api: None = None,
        num_reasks: Optional[int] = None,
        prompt_params: Optional[Dict] = None,
        full_schema_reask: Optional[bool] = None,
        *args,
        **kwargs,
    ) -> ValidationOutcome[OT]:
        ...

    @overload
    def parse(
        self,
        llm_output: str,
        metadata: Optional[Dict] = None,
        llm_api: Callable[[Any], Awaitable[Any]] = ...,
        num_reasks: Optional[int] = None,
        prompt_params: Optional[Dict] = None,
        full_schema_reask: Optional[bool] = None,
        *args,
        **kwargs,
    ) -> Awaitable[ValidationOutcome[OT]]:
        ...

    @overload
    def parse(
        self,
        llm_output: str,
        metadata: Optional[Dict] = None,
        llm_api: Optional[Callable] = None,
        num_reasks: Optional[int] = None,
        prompt_params: Optional[Dict] = None,
        full_schema_reask: Optional[bool] = None,
        *args,
        **kwargs,
    ) -> ValidationOutcome[OT]:
        ...

    def parse(
        self,
        llm_output: str,
        metadata: Optional[Dict] = None,
        llm_api: Optional[Callable] = None,
        num_reasks: Optional[int] = None,
        prompt_params: Optional[Dict] = None,
        full_schema_reask: Optional[bool] = None,
        *args,
        **kwargs,
    ) -> Union[ValidationOutcome[OT], Awaitable[ValidationOutcome[OT]]]:
        """Alternate flow to using Guard where the llm_output is known.

        Args:
            llm_output: The output being parsed and validated.
            metadata: Metadata to pass to the validators.
            llm_api: The LLM API to call
                     (e.g. openai.Completion.create or openai.Completion.acreate)
            num_reasks: The max times to re-ask the LLM for invalid output.
            prompt_params: The parameters to pass to the prompt.format() method.
            full_schema_reask: When reasking, whether to regenerate the full schema
                               or just the incorrect values.

        Returns:
            The validated response. This is either a string or a dictionary,
                determined by the object schema defined in the RAILspec.
        """

        def __parse(
            self,
            llm_output: str,
            metadata: Optional[Dict] = None,
            llm_api: Optional[Callable] = None,
            num_reasks: Optional[int] = None,
            prompt_params: Optional[Dict] = None,
            full_schema_reask: Optional[bool] = None,
            *args,
            **kwargs,
        ):
            final_num_reasks = (
                num_reasks if num_reasks is not None else 0 if llm_api is None else None
            )

            if not self._disable_tracer:
                self._hub_telemetry.create_new_span(
                    span_name="/guard_parse",
                    attributes=[
                        ("guard_id", self._guard_id),
                        ("user_id", self._user_id),
                        ("llm_api", llm_api.__name__ if llm_api else "None"),
                        ("custom_reask_prompt", self.reask_prompt is not None),
                        (
                            "custom_reask_instructions",
                            self.reask_instructions is not None,
                        ),
                    ],
                    is_parent=True,  # It will have children
                    has_parent=False,  # Has no parents
                )

            self.configure(final_num_reasks)
            if self.num_reasks is None:
                raise RuntimeError(
                    "`num_reasks` is `None` after calling `configure()`. "
                    "This should never happen."
                )
            if full_schema_reask is None:
                full_schema_reask = self.base_model is not None
            metadata = metadata or {}
            prompt_params = prompt_params or {}

            set_call_kwargs(kwargs)
            set_tracer(self._tracer)
            set_tracer_context(self._tracer_context)

            input_prompt = self.prompt._source if self.prompt else None
            input_instructions = (
                self.instructions._source if self.instructions else None
            )
            call_inputs = CallInputs(
                llm_api=llm_api,
                llm_output=llm_output,
                prompt=input_prompt,
                instructions=input_instructions,
                prompt_params=prompt_params,
                num_reasks=self.num_reasks,
                metadata=metadata,
                full_schema_reask=full_schema_reask,
                args=list(args),
                kwargs=kwargs,
            )
            call_log = Call(inputs=call_inputs)
            set_scope(str(id(call_log)))
            self.history.push(call_log)

            if self._api_client is not None and model_is_supported_server_side(
                llm_api, *args, **kwargs
            ):
                return self._call_server(
                    llm_output=llm_output,
                    llm_api=llm_api,
                    num_reasks=self.num_reasks,
                    prompt_params=prompt_params,
                    full_schema_reask=full_schema_reask,
                    call_log=call_log,
                    *args,
                    **kwargs,
                )

            # If the LLM API is async, return a coroutine
            if asyncio.iscoroutinefunction(llm_api):
                return self._async_parse(
                    llm_output,
                    metadata,
                    llm_api=llm_api,
                    num_reasks=self.num_reasks,
                    prompt_params=prompt_params,
                    full_schema_reask=full_schema_reask,
                    call_log=call_log,
                    *args,
                    **kwargs,
                )
            # Otherwise, call the LLM synchronously
            return self._sync_parse(
                llm_output,
                metadata,
                llm_api=llm_api,
                num_reasks=self.num_reasks,
                prompt_params=prompt_params,
                full_schema_reask=full_schema_reask,
                call_log=call_log,
                *args,
                **kwargs,
            )

        guard_context = contextvars.Context()
        return guard_context.run(
            __parse,
            self,
            llm_output,
            metadata,
            llm_api,
            num_reasks,
            prompt_params,
            full_schema_reask,
            *args,
            **kwargs,
        )

    def _sync_parse(
        self,
        llm_output: str,
        metadata: Dict,
        llm_api: Optional[Callable],
        num_reasks: int,
        prompt_params: Dict,
        full_schema_reask: bool,
        call_log: Call,
        *args,
        **kwargs,
    ) -> ValidationOutcome[OT]:
        """Alternate flow to using Guard where the llm_output is known.

        Args:
            llm_output: The output from the LLM.
            llm_api: The LLM API to use to re-ask the LLM.
            num_reasks: The max times to re-ask the LLM for invalid output.

        Returns:
            The validated response.
        """
        with start_action(action_type="guard_parse"):
            runner = Runner(
                instructions=kwargs.pop("instructions", None),
                prompt=kwargs.pop("prompt", None),
                msg_history=kwargs.pop("msg_history", None),
                api=get_llm_ask(llm_api, *args, **kwargs) if llm_api else None,
                prompt_schema=self.prompt_schema,
                instructions_schema=self.instructions_schema,
                msg_history_schema=self.msg_history_schema,
                output_schema=self.output_schema,
                num_reasks=num_reasks,
                metadata=metadata,
                output=llm_output,
                base_model=self.base_model,
                full_schema_reask=full_schema_reask,
            )
            call = runner(call_log=call_log, prompt_params=prompt_params)

            return ValidationOutcome[OT].from_guard_history(call)

    async def _async_parse(
        self,
        llm_output: str,
        metadata: Dict,
        llm_api: Optional[Callable[[Any], Awaitable[Any]]],
        num_reasks: int,
        prompt_params: Dict,
        full_schema_reask: bool,
        call_log: Call,
        *args,
        **kwargs,
    ) -> ValidationOutcome[OT]:
        """Alternate flow to using Guard where the llm_output is known.

        Args:
            llm_output: The output from the LLM.
            llm_api: The LLM API to use to re-ask the LLM.
            num_reasks: The max times to re-ask the LLM for invalid output.

        Returns:
            The validated response.
        """
        with start_action(action_type="guard_parse"):
            runner = AsyncRunner(
                instructions=kwargs.pop("instructions", None),
                prompt=kwargs.pop("prompt", None),
                msg_history=kwargs.pop("msg_history", None),
                api=get_async_llm_ask(llm_api, *args, **kwargs) if llm_api else None,
                prompt_schema=self.prompt_schema,
                instructions_schema=self.instructions_schema,
                msg_history_schema=self.msg_history_schema,
                output_schema=self.output_schema,
                num_reasks=num_reasks,
                metadata=metadata,
                output=llm_output,
                base_model=self.base_model,
                full_schema_reask=full_schema_reask,
            )
            call = await runner.async_run(
                call_log=call_log, prompt_params=prompt_params
            )

            return ValidationOutcome[OT].from_guard_history(call)

    def with_prompt_validation(
        self,
        validators: Sequence[Validator],
    ):
        """Add prompt validation to the Guard.

        Args:
            validators: The validators to add to the prompt.
        """
        if self.rail.prompt_schema:
            warnings.warn("Overriding existing prompt validators.")
        schema = StringSchema.from_string(
            validators=validators,
        )
        self.rail.prompt_schema = schema
        return self

    def with_instructions_validation(
        self,
        validators: Sequence[Validator],
    ):
        """Add instructions validation to the Guard.

        Args:
            validators: The validators to add to the instructions.
        """
        if self.rail.instructions_schema:
            warnings.warn("Overriding existing instructions validators.")
        schema = StringSchema.from_string(
            validators=validators,
        )
        self.rail.instructions_schema = schema
        return self

    def with_msg_history_validation(
        self,
        validators: Sequence[Validator],
    ):
        """Add msg_history validation to the Guard.

        Args:
            validators: The validators to add to the msg_history.
        """
        if self.rail.msg_history_schema:
            warnings.warn("Overriding existing msg_history validators.")
        schema = StringSchema.from_string(
            validators=validators,
        )
        self.rail.msg_history_schema = schema
        return self

    @overload
    def use(self, validator: Validator) -> "Guard":
        ...

    @overload
    def use(self, validator: Type[Validator], *args, **kwargs) -> "Guard":
        ...

    def use(
        self, validator: Union[Validator, Type[Validator]], *args, **kwargs
    ) -> "Guard":
        if validator:
            self._validators.append(get_validator(validator, *args, **kwargs))

        return self

    @overload
    def use_many(self, *validators: Validator) -> "Guard":
        ...

    @overload
    def use_many(
        self,
        *validators: Tuple[
            Type[Validator],
            Optional[Union[List[Any], Dict[str, Any]]],
            Optional[Dict[str, Any]],
        ],
    ) -> "Guard":
        ...

    def use_many(
        self,
        *validators: Union[
            Validator,
            Tuple[
                Type[Validator],
                Optional[Union[List[Any], Dict[str, Any]]],
                Optional[Dict[str, Any]],
            ],
        ],
    ) -> "Guard":
        for v in validators:
            self._validators.append(get_validator(v))

        return self

    def validate(self, llm_output: str, *args, **kwargs) -> ValidationOutcome[str]:
        if (
            not self.rail
            or self.rail.output_schema.root_datatype.validators != self._validators
        ):
            self.rail = Rail.from_string_validators(
                validators=self._validators,
                prompt=self.prompt.source if self.prompt else None,
                instructions=self.instructions.source if self.instructions else None,
                reask_prompt=self.reask_prompt.source if self.reask_prompt else None,
                reask_instructions=self.reask_instructions.source
                if self.reask_instructions
                else None,
            )

        return self.parse(llm_output=llm_output, *args, **kwargs)

    # No call support for this until
    # https://github.com/guardrails-ai/guardrails/pull/525 is merged
    # def __call__(self, llm_output: str, *args, **kwargs) -> ValidationOutcome[str]:
    #     return self.validate(llm_output, *args, **kwargs)

    def invoke(
        self, input: InputType, config: Optional[RunnableConfig] = None
    ) -> InputType:
        output = BaseMessage(content="", type="")
        str_input = None
        input_is_chat_message = False
        if isinstance(input, BaseMessage):
            input_is_chat_message = True
            str_input = str(input.content)
            output = deepcopy(input)
        else:
            str_input = str(input)

        response = self.validate(str_input)

        validated_output = response.validated_output
        if not validated_output:
            raise ValidationError(
                (
                    "The response from the LLM failed validation!"
                    "See `guard.history` for more details."
                )
            )

        if isinstance(validated_output, Dict):
            validated_output = json.dumps(validated_output)

        if input_is_chat_message:
            output.content = validated_output
            return cast(InputType, output)
        return cast(InputType, validated_output)

    def _to_request(self) -> Dict:
        return {
            "name": self.name,
            "description": self.description,
            "railspec": self.rail._to_request(),
            "numReasks": self.num_reasks,
        }

    def upsert_guard(self):
        if self._api_client:
            guard_dict = self._to_request()
            self._api_client.upsert_guard(GuardModel.from_dict(guard_dict))
        else:
            raise ValueError("Guard does not have an api client!")

    def _call_server(
        self,
        *args,
        llm_output: Optional[str] = None,
        llm_api: Optional[Callable] = None,
        num_reasks: Optional[int] = None,
        prompt_params: Optional[Dict] = None,
        metadata: Optional[Dict] = {},
        full_schema_reask: Optional[bool] = True,
        call_log: Optional[Call],
        # prompt: Optional[str],
        # instructions: Optional[str],
        # msg_history: Optional[List[Dict]],
        **kwargs,
    ):
        if self._api_client:
            payload: Dict[str, Any] = {"args": list(args)}
            payload.update(**kwargs)
            if llm_output is not None:
                payload["llmOutput"] = llm_output
            if num_reasks is not None:
                payload["numReasks"] = num_reasks
            if prompt_params is not None:
                payload["promptParams"] = prompt_params
            if llm_api is not None:
                payload["llmApi"] = get_llm_api_enum(llm_api)
            # TODO: get enum for llm_api
            validation_output: Optional[ValidationOutput] = self._api_client.validate(
                guard=self,  # type: ignore
                payload=ValidatePayload.from_dict(payload),
                openai_api_key=get_call_kwarg("api_key"),
            )

            if not validation_output:
                return ValidationOutcome[OT](
                    raw_llm_output=None,
                    validated_output=None,
                    validation_passed=False,
                    error="The response from the server was empty!",
                )

            call_log = call_log or Call()
            if llm_api is not None:
                llm_api = get_llm_ask(llm_api)
                if asyncio.iscoroutinefunction(llm_api):
                    llm_api = get_async_llm_ask(llm_api)
            session_history = (
                validation_output.session_history
                if validation_output is not None and validation_output.session_history
                else []
            )
            history: History
            for history in session_history:
                history_events: Optional[List[HistoryEvent]] = (  # type: ignore
                    history.history if history.history != UNSET else None
                )
                if history_events is None:
                    continue

                iterations = [
                    Iteration(
                        inputs=Inputs(
                            llm_api=llm_api,
                            llm_output=llm_output,
                            instructions=(
                                Instructions(h.instructions) if h.instructions else None
                            ),
                            prompt=(
                                Prompt(h.prompt.source)  # type: ignore
                                if h.prompt is not None and h.prompt != UNSET
                                else None
                            ),
                            prompt_params=prompt_params,
                            num_reasks=(num_reasks or 0),
                            metadata=metadata,
                            full_schema_reask=full_schema_reask,
                        ),
                        outputs=Outputs(
                            llm_response_info=LLMResponse(
                                output=h.output  # type: ignore
                            ),
                            raw_output=h.output,
                            parsed_output=(
                                h.parsed_output.to_dict()
                                if isinstance(h.parsed_output, AnyObject)
                                else h.parsed_output
                            ),
                            validation_output=(
                                h.validated_output.to_dict()
                                if isinstance(h.validated_output, AnyObject)
                                else h.validated_output
                            ),
                            reasks=(
                                [
                                    (
                                        FieldReAsk(
                                            incorrect_value=r.to_dict().get(
                                                "incorrect_value"
                                            ),
                                            path=r.to_dict().get("path"),
                                            fail_results=[
                                                FailResult(
                                                    error_message=r.to_dict().get(
                                                        "error_message"
                                                    ),
                                                    fix_value=r.to_dict().get(
                                                        "fix_value"
                                                    ),
                                                )
                                            ],
                                        )
                                        for r in h.reasks  # type: ignore
                                    )
                                ]
                                if h.reasks != UNSET
                                else []
                            ),
                        ),
                    )
                    for h in history_events
                ]
                call_log.iterations.extend(iterations)
                if self.history.length == 0:
                    self.history.push(call_log)

            return ValidationOutcome[OT].from_guard_history(call_log)
        else:
            raise ValueError("Guard does not have an api client!")<|MERGE_RESOLUTION|>--- conflicted
+++ resolved
@@ -266,25 +266,13 @@
         rail = Rail.from_file(rail_file)
         if rail.output_type == "str":
             return cast(
-<<<<<<< HEAD
-                Guard[str],
-                cls(
-                    rail=rail, num_reasks=num_reasks, name=name, description=description
-                ),
-            )
-        return cast(
-            Guard[Dict],
-            cls(rail=rail, num_reasks=num_reasks, name=name, description=description),
-        )
-=======
-                Guard[str], cls(rail=rail, num_reasks=num_reasks, tracer=tracer)
+                Guard[str], cls(rail=rail, num_reasks=num_reasks, tracer=tracer, name=name, description=description)
             )
         elif rail.output_type == "list":
             return cast(
-                Guard[List], cls(rail=rail, num_reasks=num_reasks, tracer=tracer)
-            )
-        return cast(Guard[Dict], cls(rail=rail, num_reasks=num_reasks, tracer=tracer))
->>>>>>> 9bb090d2
+                Guard[List], cls(rail=rail, num_reasks=num_reasks, tracer=tracer, name=name, description=description)
+            )
+        return cast(Guard[Dict], cls(rail=rail, num_reasks=num_reasks, tracer=tracer, name=name, description=description))
 
     @classmethod
     def from_rail_string(
@@ -312,25 +300,13 @@
         rail = Rail.from_string(rail_string)
         if rail.output_type == "str":
             return cast(
-<<<<<<< HEAD
-                Guard[str],
-                cls(
-                    rail=rail, num_reasks=num_reasks, name=name, description=description
-                ),
-            )
-        return cast(
-            Guard[Dict],
-            cls(rail=rail, num_reasks=num_reasks, name=name, description=description),
-        )
-=======
-                Guard[str], cls(rail=rail, num_reasks=num_reasks, tracer=tracer)
+                Guard[str], cls(rail=rail, num_reasks=num_reasks, tracer=tracer, name=name, description=description)
             )
         elif rail.output_type == "list":
             return cast(
-                Guard[List], cls(rail=rail, num_reasks=num_reasks, tracer=tracer)
-            )
-        return cast(Guard[Dict], cls(rail=rail, num_reasks=num_reasks, tracer=tracer))
->>>>>>> 9bb090d2
+                Guard[List], cls(rail=rail, num_reasks=num_reasks, tracer=tracer, name=name, description=description)
+            )
+        return cast(Guard[Dict], cls(rail=rail, num_reasks=num_reasks, tracer=tracer, name=name, description=description))
 
     @classmethod
     def from_pydantic(
@@ -364,17 +340,14 @@
             )
         return cast(
             Guard[Dict],
-<<<<<<< HEAD
             cls(
                 rail,
                 num_reasks=num_reasks,
                 base_model=output_class,
+                tracer=tracer,
                 name=name,
                 description=description,
             ),
-=======
-            cls(rail, num_reasks=num_reasks, base_model=output_class, tracer=tracer),
->>>>>>> 9bb090d2
         )
 
     @classmethod
