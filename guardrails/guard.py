import asyncio
import contextvars
import json
import os
from builtins import id as object_id
from string import Template
from typing import (
    Any,
    Awaitable,
    Callable,
    Dict,
    Generic,
    Iterable,
    List,
    Optional,
    Sequence,
    Type,
    Union,
    cast,
    overload,
)
import warnings
from langchain_core.runnables import Runnable

from guardrails_api_client import (
    Guard as IGuard,
    GuardHistory,
    ValidatorReference,
    ModelSchema,
    ValidatePayload,
    ValidationType,
    SimpleTypes,
)
from pydantic import field_validator
from pydantic.config import ConfigDict

from guardrails.api_client import GuardrailsApiClient
from guardrails.classes.output_type import OT
from guardrails.classes.validation_outcome import ValidationOutcome
from guardrails.classes.validation.validation_result import FailResult
from guardrails.classes.credentials import Credentials
from guardrails.classes.execution import GuardExecutionOptions
from guardrails.classes.generic import Stack
from guardrails.classes.history import Call
from guardrails.classes.history.call_inputs import CallInputs
from guardrails.classes.history.inputs import Inputs
from guardrails.classes.history.iteration import Iteration
from guardrails.classes.history.outputs import Outputs
from guardrails.classes.output_type import OutputTypes
from guardrails.classes.schema.processed_schema import ProcessedSchema
from guardrails.llm_providers import (
    get_async_llm_ask,
    get_llm_api_enum,
    get_llm_ask,
    model_is_supported_server_side,
)
from guardrails.logger import logger, set_scope
from guardrails.messages.messages import Messages
from guardrails.run import AsyncRunner, Runner, StreamRunner
from guardrails.schema.primitive_schema import primitive_to_schema
from guardrails.schema.pydantic_schema import pydantic_model_to_schema
from guardrails.schema.rail_schema import rail_file_to_schema, rail_string_to_schema
from guardrails.schema.validator import SchemaValidationError, validate_json_schema
from guardrails.stores.context import (
    Tracer,
    Context,
    get_call_kwarg,
    get_tracer_context,
    set_call_kwargs,
    set_tracer,
    set_tracer_context,
)
from guardrails.types.pydantic import ModelOrListOfModels
from guardrails.utils.naming_utils import random_id
from guardrails.utils.safe_get import safe_get
from guardrails.utils.api_utils import extract_serializeable_metadata
from guardrails.utils.hub_telemetry_utils import HubTelemetry
from guardrails.classes.llm.llm_response import LLMResponse
from guardrails.actions.reask import FieldReAsk
from guardrails.utils.validator_utils import get_validator, verify_metadata_requirements
from guardrails.validator_base import Validator
from guardrails.types import (
    UseManyValidatorTuple,
    UseManyValidatorSpec,
    UseValidatorSpec,
    ValidatorMap,
)


class Guard(IGuard, Generic[OT]):
    """The Guard class.

    This class is the main entry point for using Guardrails. It can be
    initialized by one of the following patterns:

    - `Guard().use(...)`
    - `Guard().use_many(...)`
    - `Guard.from_string(...)`
    - `Guard.from_pydantic(...)`
    - `Guard.from_rail(...)`
    - `Guard.from_rail_string(...)`

    The `__call__`
    method functions as a wrapper around LLM APIs. It takes in an LLM
    API, and optional prompt parameters, and returns a ValidationOutcome
    class that contains the raw output from
    the LLM, the validated output, as well as other helpful information.
    """

    validators: List[ValidatorReference]
    output_schema: ModelSchema

    # Pydantic Config
    model_config = ConfigDict(arbitrary_types_allowed=True)

    def __init__(
        self,
        *,
        id: Optional[str] = None,
        name: Optional[str] = None,
        description: Optional[str] = None,
        validators: Optional[List[ValidatorReference]] = None,
        output_schema: Optional[Dict[str, Any]] = None,
    ):
        """Initialize the Guard with validators and an output schema."""

        # Shared Interface Properties
        id = id or random_id()
        name = name or f"gr-{id}"

        # Defaults
        validators = validators or []
        output_schema = output_schema or {"type": "string"}

        # Init ModelSchema class
        schema_with_type = {**output_schema}
        output_schema_type = output_schema.get("type")
        if output_schema_type:
            schema_with_type["type"] = ValidationType.from_dict(output_schema_type)
        model_schema = ModelSchema(**schema_with_type)

        # Super Init
        super().__init__(
            id=id,
            name=name,
            description=description,
            validators=validators,
            output_schema=model_schema,
            i_history=GuardHistory([]),  # type: ignore
        )

        ### Public ###
        ## Assigned in super ##
        # self.id: Optional[str] = None
        # self.name: Optional[str] = None
        # self.description: Optional[str] = None
        # self.validators: Optional[List[ValidatorReference]] = []
        # self.output_schema: Optional[ModelSchema] = None

        ### Legacy ##
        self._num_reasks = None
        self._rail: Optional[str] = None
        self._base_model: Optional[ModelOrListOfModels] = None

        ### Private ###
        self._validator_map: ValidatorMap = {}
        self._validators: List[Validator] = []
        self._output_type: OutputTypes = OutputTypes.__from_json_schema__(output_schema)
        self._exec_opts: GuardExecutionOptions = GuardExecutionOptions()
        self._tracer: Optional[Tracer] = None
        self._tracer_context: Optional[Context] = None
        self._hub_telemetry: HubTelemetry
        self._user_id: Optional[str] = None
        self._api_client: Optional[GuardrailsApiClient] = None
        self._allow_metrics_collection: Optional[bool] = None

        # TODO: Support a sink for history so that it is not solely held in memory
        self._history: Stack[Call] = Stack()

        # Gaurdrails As A Service Initialization
        api_key = os.environ.get("GUARDRAILS_API_KEY")
        if api_key is not None:
            self._api_client = GuardrailsApiClient(api_key=api_key)
            self.upsert_guard()

    @property
    def history(self):
        return self._history

    @history.setter
    def history(self, h: Stack[Call]):
        self._history = h
        self.i_history = GuardHistory(h)

    def _history_push(self, c: Call):
        self._history.push(c)
        self.history = self._history

    @field_validator("output_schema")
    @classmethod
    def must_be_valid_json_schema(
        cls, output_schema: Optional[ModelSchema] = None
    ) -> Optional[ModelSchema]:
        if output_schema:
            try:
                validate_json_schema(output_schema.to_dict())
            except SchemaValidationError as e:
                raise ValueError(f"{str(e)}\n{json.dumps(e.fields, indent=2)}")
        return output_schema

    def configure(
        self,
        *,
        num_reasks: Optional[int] = None,
        tracer: Optional[Tracer] = None,
        allow_metrics_collection: Optional[bool] = None,
    ):
        """Configure the Guard."""
        if num_reasks:
            self._set_num_reasks(num_reasks)
        if tracer:
            self._set_tracer(tracer)
        self._configure_telemtry(allow_metrics_collection)

    def _set_num_reasks(self, num_reasks: Optional[int] = 1):
        self._num_reasks = num_reasks

    def _set_tracer(self, tracer: Optional[Tracer] = None) -> None:
        self._tracer = tracer
        set_tracer(tracer)
        set_tracer_context()
        self._tracer_context = get_tracer_context()

    def _configure_telemtry(
        self, allow_metrics_collection: Optional[bool] = None
    ) -> None:
        credentials = None
        if allow_metrics_collection is None:
            credentials = Credentials.from_rc_file(logger)
            # TODO: Check credentials.enable_metrics after merge from main
            allow_metrics_collection = credentials.no_metrics is False

        self._allow_metrics_collection = allow_metrics_collection

        if allow_metrics_collection:
            if not credentials:
                credentials = Credentials.from_rc_file(logger)
            # Get unique id of user from credentials
            self._user_id = credentials.id or ""
            # Initialize Hub Telemetry singleton and get the tracer
            self._hub_telemetry = HubTelemetry()

    def _fill_validator_map(self):
        for ref in self.validators:
            entry: List[Validator] = self._validator_map.get(ref.on, [])  # type: ignore
            # Check if the validator from the reference
            #   has an instance in the validator_map
            v = safe_get(
                [
                    v
                    for v in entry
                    if (
                        v.rail_alias == ref.id
                        and v.on_fail_descriptor == ref.on_fail
                        and v.get_args() == ref.kwargs
                    )
                ],
                0,
            )
            if not v:
                serialized_args = list(
                    map(
                        lambda arg: Template("{${arg}}").safe_substitute(arg=arg),
                        (ref.kwargs or {}).values(),
                    )
                )
                string_syntax = (
                    Template("${id}: ${args}").safe_substitute(
                        id=ref.id, args=" ".join(serialized_args)
                    )
                    if len(serialized_args) > 0
                    else ref.id
                )
                entry.append(get_validator((string_syntax, ref.on_fail)))  # type: ignore
                self._validator_map[ref.on] = entry  # type: ignore

    def _fill_validators(self):
        self._validators = [
            v
            for v_list in [self._validator_map[k] for k in self._validator_map]
            for v in v_list
        ]

    # FIXME: What do we want this to look like now?
    def __repr__(self):
        return f"Guard(RAIL={self._rail})"

    # FIXME: What do we want this to look like now?
    def __rich_repr__(self):
        yield "RAIL", self._rail

    def __stringify__(self):
        if self._output_type == OutputTypes.STRING:
            template = Template(
                """
                Guard {
                    validators: [
                        ${validators}
                    ]
                }
                    """
            )
            return template.safe_substitute(
                {
                    "validators": ",\n".join(
                        [v.__stringify__() for v in self._validators]
                    )
                }
            )
        return self.__repr__()

    @classmethod
    def _from_rail_schema(
        cls,
        schema: ProcessedSchema,
        rail: str,
        *,
        num_reasks: Optional[int] = None,
        tracer: Optional[Tracer] = None,
        name: Optional[str] = None,
        description: Optional[str] = None,
    ):
        guard = cls(
            name=name,
            description=description,
            output_schema=schema.json_schema,
            validators=schema.validators,
        )
        if schema.output_type == OutputTypes.STRING:
            guard = cast(Guard[str], guard)
        elif schema.output_type == OutputTypes.LIST:
            guard = cast(Guard[List], guard)
        else:
            guard = cast(Guard[Dict], guard)
        guard.configure(num_reasks=num_reasks, tracer=tracer)
        guard._validator_map = schema.validator_map
        guard._exec_opts = schema.exec_opts
        guard._output_type = schema.output_type
        guard._rail = rail
        guard._fill_validators()
        return guard

    @classmethod
    def from_rail(
        cls,
        rail_file: str,
        *,
        num_reasks: Optional[int] = None,
        tracer: Optional[Tracer] = None,
        name: Optional[str] = None,
        description: Optional[str] = None,
    ):
        """Create a Schema from a `.rail` file.

        Args:
            rail_file: The path to the `.rail` file.
            num_reasks (int, optional): The max times to re-ask the LLM if validation fails. Deprecated
            tracer (Tracer, optional): An OpenTelemetry tracer to use for metrics and traces. Defaults to None.
            name (str, optional): A unique name for this Guard. Defaults to `gr-` + the object id.
            description (str, optional): A description for this Guard. Defaults to None.

        Returns:
            An instance of the `Guard` class.
        """  # noqa

        if num_reasks:
            warnings.warn(
                "Setting num_reasks during initialization is deprecated"
                " and will be removed in 0.6.x!"
                "We recommend setting num_reasks when calling guard()"
                " or guard.parse() instead."
                "If you insist on setting it at the Guard level,"
                " use 'Guard.configure()'.",
                DeprecationWarning,
            )

        # We have to set the tracer in the ContextStore before the Rail,
        #   and therefore the Validators, are initialized
        cls._set_tracer(cls, tracer)  # type: ignore

        schema = rail_file_to_schema(rail_file)
        return cls._from_rail_schema(
            schema,
            rail=rail_file,
            num_reasks=num_reasks,
            tracer=tracer,
            name=name,
            description=description,
        )

    @classmethod
    def from_rail_string(
        cls,
        rail_string: str,
        *,
        num_reasks: Optional[int] = None,
        tracer: Optional[Tracer] = None,
        name: Optional[str] = None,
        description: Optional[str] = None,
    ):
        """Create a Schema from a `.rail` string.

        Args:
            rail_string: The `.rail` string.
            num_reasks (int, optional): The max times to re-ask the LLM if validation fails. Deprecated
            tracer (Tracer, optional): An OpenTelemetry tracer to use for metrics and traces. Defaults to None.
            name (str, optional): A unique name for this Guard. Defaults to `gr-` + the object id.
            description (str, optional): A description for this Guard. Defaults to None.

        Returns:
            An instance of the `Guard` class.
        """  # noqa

        if num_reasks:
            warnings.warn(
                "Setting num_reasks during initialization is deprecated"
                " and will be removed in 0.6.x!"
                "We recommend setting num_reasks when calling guard()"
                " or guard.parse() instead."
                "If you insist on setting it at the Guard level,"
                " use 'Guard.configure()'.",
                DeprecationWarning,
            )

        # We have to set the tracer in the ContextStore before the Rail,
        #   and therefore the Validators, are initialized
        cls._set_tracer(cls, tracer)  # type: ignore

        schema = rail_string_to_schema(rail_string)
        return cls._from_rail_schema(
            schema,
            rail=rail_string,
            num_reasks=num_reasks,
            tracer=tracer,
            name=name,
            description=description,
        )

    @classmethod
    def from_pydantic(
        cls,
        output_class: ModelOrListOfModels,
        *,
        messages: Optional[List[Dict]] = None,
        num_reasks: Optional[int] = None,
        reask_messages: Optional[List[Dict]] = None,  # deprecate this too
        tracer: Optional[Tracer] = None,
        name: Optional[str] = None,
        description: Optional[str] = None,
    ):
        """Create a Guard instance from a Pydantic model.

        Args:
            output_class: (Union[Type[BaseModel], List[Type[BaseModel]]]): The pydantic model that describes
            the desired structure of the output.
            messages (list[dict], optional): The message history. Defaults to None
            num_reasks (int, optional): The max times to re-ask the LLM if validation fails. Deprecated
            tracer (Tracer, optional): An OpenTelemetry tracer to use for metrics and traces. Defaults to None.
            name (str, optional): A unique name for this Guard. Defaults to `gr-` + the object id.
            description (str, optional): A description for this Guard. Defaults to None.
        """  # noqa

        if num_reasks:
            warnings.warn(
                "Setting num_reasks during initialization is deprecated"
                " and will be removed in 0.6.x!"
                "We recommend setting num_reasks when calling guard()"
                " or guard.parse() instead."
                "If you insist on setting it at the Guard level,"
                " use 'Guard.configure()'.",
                DeprecationWarning,
            )

        # We have to set the tracer in the ContextStore before the Rail,
        #   and therefore the Validators, are initialized
        cls._set_tracer(cls, tracer)  # type: ignore

        schema = pydantic_model_to_schema(output_class)
        exec_opts = GuardExecutionOptions(
            messages=messages, 
            reask_messages=reask_messages,
        )
        guard = cls(
            name=name,
            description=description,
            output_schema=schema.json_schema,
            validators=schema.validators,
        )
        if schema.output_type == OutputTypes.LIST:
            guard = cast(Guard[List], guard)
        else:
            guard = cast(Guard[Dict], guard)
        guard.configure(num_reasks=num_reasks, tracer=tracer)
        guard._validator_map = schema.validator_map
        guard._exec_opts = exec_opts
        guard._output_type = schema.output_type
        guard._base_model = output_class
        guard._fill_validators()
        return guard

    @classmethod
    def from_string(
        cls,
        validators: Sequence[Validator],
        *,
        string_description: Optional[str] = None,
        messages: Optional[List[Dict]] = None,
        reask_messages: Optional[List[Dict]] = None,
        num_reasks: Optional[int] = None,
        tracer: Optional[Tracer] = None,
        name: Optional[str] = None,
        description: Optional[str] = None,
    ):
        """Create a Guard instance for a string response.

        Args:
            validators: (List[Validator]): The list of validators to apply to the string output.
            string_description (str, optional): A description for the string to be generated. Defaults to None.
            messages (list[dict], optional): The messages used to generate the string. Defaults to None.
            reask_messages (list[dict], optional): An alternative messages to use during reasks. Defaults to None.
            num_reasks (int, optional): The max times to re-ask the LLM if validation fails. Deprecated
            tracer (Tracer, optional): An OpenTelemetry tracer to use for metrics and traces. Defaults to None.
            name (str, optional): A unique name for this Guard. Defaults to `gr-` + the object id.
            description (str, optional): A description for this Guard. Defaults to None.
        """  # noqa

        if num_reasks:
            warnings.warn(
                "Setting num_reasks during initialization is deprecated"
                " and will be removed in 0.6.x!"
                "We recommend setting num_reasks when calling guard()"
                " or guard.parse() instead."
                "If you insist on setting it at the Guard level,"
                " use 'Guard.configure()'.",
                DeprecationWarning,
            )

        # This might not be necessary anymore
        cls._set_tracer(cls, tracer)  # type: ignore

        schema = primitive_to_schema(
            list(validators), type=SimpleTypes.STRING, description=string_description
        )
        exec_opts = GuardExecutionOptions(
            messages=messages,
            reask_messages=reask_messages,
        )
        guard = cast(
            Guard[str],
            cls(
                name=name,
                description=description,
                output_schema=schema.json_schema,
                validators=schema.validators,
            ),
        )
        guard.configure(num_reasks=num_reasks, tracer=tracer)
        guard._validator_map = schema.validator_map
        guard._exec_opts = exec_opts
        guard._output_type = schema.output_type
        guard._fill_validators()
        return guard

    def _execute(
        self,
        *args,
        llm_api: Optional[Union[Callable, Callable[[Any], Awaitable[Any]]]] = None,
        llm_output: Optional[str] = None,
        prompt_params: Optional[Dict] = None,
        num_reasks: Optional[int] = None,
        messages: Optional[List[Dict]] = None,
        metadata: Optional[Dict],
        full_schema_reask: Optional[bool] = None,
        **kwargs,
    ) -> Union[
        ValidationOutcome[OT],
        Iterable[ValidationOutcome[OT]],
        Awaitable[ValidationOutcome[OT]],
    ]:
        self._fill_validator_map()
        self._fill_validators()
        metadata = metadata or {}
        if not llm_output:
            raise RuntimeError("'llm_output' must be provided!")
        if not llm_output and not (messages):
            raise RuntimeError(
                "'messages' must be provided in order to call an LLM!"
            )

        # check if validator requirements are fulfilled
        missing_keys = verify_metadata_requirements(metadata, self._validators)
        if missing_keys:
            raise ValueError(
                f"Missing required metadata keys: {', '.join(missing_keys)}"
            )

        def __exec(
            self: Guard,
            *args,
<<<<<<< HEAD
            llm_api: Optional[Union[Callable, Callable[[Any], Awaitable[Any]]]],
=======
            llm_api: Optional[Union[Callable, Callable[[Any], Awaitable[Any]]]] = None,
>>>>>>> 7bc0ac98
            llm_output: Optional[str] = None,
            prompt_params: Optional[Dict] = None,
            num_reasks: Optional[int] = None,
            messages: Optional[List[Dict]] = None,
            metadata: Optional[Dict] = None,
            full_schema_reask: Optional[bool] = None,
            **kwargs,
        ):
            prompt_params = prompt_params or {}
            metadata = metadata or {}
            if full_schema_reask is None:
                full_schema_reask = self._base_model is not None

            if self._allow_metrics_collection and self._hub_telemetry:
                # Create a new span for this guard call
                self._hub_telemetry.create_new_span(
                    span_name="/guard_call",
                    attributes=[
                        ("guard_id", self.id),
                        ("user_id", self._user_id),
                        ("llm_api", llm_api.__name__ if llm_api else "None"),
                        (
                            "custom_reask_messages",
                            self._exec_opts.reask_messages is not None,
                        ),
                    ],
                    is_parent=True,  # It will have children
                    has_parent=False,  # Has no parents
                )

            set_call_kwargs(kwargs)
            set_tracer(self._tracer)
            set_tracer_context(self._tracer_context)

            self._set_num_reasks(num_reasks=num_reasks)
            if self._num_reasks is None:
                raise RuntimeError(
                    "`num_reasks` is `None` after calling `configure()`. "
                    "This should never happen."
                )

            input_messages = messages or self._exec_opts.messages

            call_inputs = CallInputs(
                llm_api=llm_api,
                messages=input_messages,
                prompt_params=prompt_params,
                num_reasks=self._num_reasks,
                metadata=metadata,
                full_schema_reask=full_schema_reask,
                args=list(args),
                kwargs=kwargs,
            )
            call_log = Call(inputs=call_inputs)
            set_scope(str(object_id(call_log)))
            self._history_push(call_log)

            if self._api_client is not None and model_is_supported_server_side(
                llm_api, *args, **kwargs
            ):
                return self._call_server(
                    llm_output=llm_output,
                    llm_api=llm_api,
                    num_reasks=self._num_reasks,
                    prompt_params=prompt_params,
                    metadata=metadata,
                    full_schema_reask=full_schema_reask,
                    call_log=call_log,
                    *args,
                    **kwargs,
                )

            # If the LLM API is async, return a coroutine
            if asyncio.iscoroutinefunction(llm_api):
                return self._exec_async(
                    llm_api=llm_api,
                    llm_output=llm_output,
                    prompt_params=prompt_params,
                    num_reasks=self._num_reasks,
                    messages=messages,
                    metadata=metadata,
                    full_schema_reask=full_schema_reask,
                    call_log=call_log,
                    *args,
                    **kwargs,
                )
            # Otherwise, call the LLM synchronously
            return self._exec_sync(
                llm_api=llm_api,
                llm_output=llm_output,
                prompt_params=prompt_params,
                num_reasks=self._num_reasks,
                messages=messages,
                metadata=metadata,
                full_schema_reask=full_schema_reask,
                call_log=call_log,
                *args,
                **kwargs,
            )

        guard_context = contextvars.Context()
        return guard_context.run(
            __exec,
            self,
            llm_api=llm_api,
            llm_output=llm_output,
            prompt_params=prompt_params,
            num_reasks=num_reasks,
            messages=messages,
            metadata=metadata,
            full_schema_reask=full_schema_reask,
            *args,
            **kwargs,
        )

    def _exec_sync(
        self,
        *args,
        llm_api: Optional[Callable] = None,
        llm_output: Optional[str] = None,
        call_log: Call,  # Not optional, but internal
        prompt_params: Dict,  # Should be defined at this point
        num_reasks: int = 0,  # Should be defined at this point
        metadata: Dict,  # Should be defined at this point
        full_schema_reask: bool = False,  # Should be defined at this point
        messages: Optional[List[Dict]] = None,
        **kwargs,
    ) -> Union[ValidationOutcome[OT], Iterable[ValidationOutcome[OT]]]:
        api = get_llm_ask(llm_api, *args, **kwargs) if llm_api is not None else None

        # Check whether stream is set
        if kwargs.get("stream", False):
            # If stream is True, use StreamRunner
            runner = StreamRunner(
                output_type=self._output_type,
                output_schema=self.output_schema.to_dict(),
                num_reasks=num_reasks,
                validation_map=self._validator_map,
                messages=messages,
                api=api,
                metadata=metadata,
                output=llm_output,
                base_model=self._base_model,
                full_schema_reask=full_schema_reask,
                disable_tracer=(not self._allow_metrics_collection),
                exec_options=self._exec_opts,
            )
            return runner(call_log=call_log, prompt_params=prompt_params)
        else:
            # Otherwise, use Runner
            runner = Runner(
                output_type=self._output_type,
                output_schema=self.output_schema.to_dict(),
                num_reasks=num_reasks,
                validation_map=self._validator_map,
                messages=messages,
                api=api,
                metadata=metadata,
                output=llm_output,
                base_model=self._base_model,
                full_schema_reask=full_schema_reask,
                disable_tracer=(not self._allow_metrics_collection),
                exec_options=self._exec_opts,
            )
            call = runner(call_log=call_log, prompt_params=prompt_params)
            return ValidationOutcome[OT].from_guard_history(call)

    async def _exec_async(
        self,
        *args,
        llm_api: Optional[Callable[[Any], Awaitable[Any]]] = None,
        llm_output: Optional[str] = None,
        call_log: Call,
        prompt_params: Dict,  # Should be defined at this point
        num_reasks: int = 0,  # Should be defined at this point
        metadata: Dict,  # Should be defined at this point
        full_schema_reask: bool = False,  # Should be defined at this point
        messages: Optional[List[Dict]] = None,
        **kwargs,
    ) -> ValidationOutcome[OT]:
        """Call the LLM asynchronously and validate the output.

        Args:
            llm_api: The LLM API to call asynchronously (e.g. openai.Completion.acreate)
            prompt_params: The parameters to pass to the prompt.format() method.
            num_reasks: The max times to re-ask the LLM for invalid output.
            messages: The message history to pass to the LLM.
            metadata: Metadata to pass to the validators.
            full_schema_reask: When reasking, whether to regenerate the full schema
                               or just the incorrect values.
                               Defaults to `True` if a base model is provided,
                               `False` otherwise.

        Returns:
            The raw text output from the LLM and the validated output.
        """
        api = (
            get_async_llm_ask(llm_api, *args, **kwargs) if llm_api is not None else None
        )
        runner = AsyncRunner(
            output_type=self._output_type,
            output_schema=self.output_schema.to_dict(),
            num_reasks=num_reasks,
            validation_map=self._validator_map,
            messages=messages,
            api=api,
            metadata=metadata,
            output=llm_output,
            base_model=self._base_model,
            full_schema_reask=full_schema_reask,
            disable_tracer=(not self._allow_metrics_collection),
            exec_options=self._exec_opts,
        )
        # Why are we using a different method here instead of just overriding?
        call = await runner.async_run(call_log=call_log, prompt_params=prompt_params)
        return ValidationOutcome[OT].from_guard_history(call)

    @overload
    def __call__(
        self,
        llm_api: Optional[Callable]=None,
        *args,
        prompt_params: Optional[Dict] = None,
        num_reasks: Optional[int] = None,
        metadata: Optional[Dict] = None,
        full_schema_reask: Optional[bool] = None,
        stream: Optional[bool] = False,
        **kwargs,
    ) -> Union[ValidationOutcome[OT], Iterable[ValidationOutcome[OT]]]: ...

    @overload
    def __call__(
        self,
        llm_api: Optional[Callable[[Any], Awaitable[Any]]] = None,
        *args,
        prompt_params: Optional[Dict] = None,
        num_reasks: Optional[int] = None,
        metadata: Optional[Dict] = None,
        full_schema_reask: Optional[bool] = None,
        **kwargs,
    ) -> Awaitable[ValidationOutcome[OT]]: ...

    def __call__(
        self,
        llm_api: Optional[Union[Callable, Callable[[Any], Awaitable[Any]]]] = None,
        *args,
        prompt_params: Optional[Dict] = None,
        num_reasks: Optional[int] = 1,
        metadata: Optional[Dict] = None,
        full_schema_reask: Optional[bool] = None,
        **kwargs,
    ) -> Union[
        Union[ValidationOutcome[OT], Iterable[ValidationOutcome[OT]]],
        Awaitable[ValidationOutcome[OT]],
    ]:
        """Call the LLM and validate the output.

        Args:
            llm_api: The LLM API to call
                     (e.g. openai.Completion.create or openai.Completion.acreate)
            prompt_params: The parameters to pass to the prompt.format() method.
            num_reasks: The max times to re-ask the LLM for invalid output.
            messages: The message history to pass to the LLM.
            metadata: Metadata to pass to the validators.
            full_schema_reask: When reasking, whether to regenerate the full schema
                               or just the incorrect values.
                               Defaults to `True` if a base model is provided,
                               `False` otherwise.

        Returns:
            The raw text output from the LLM and the validated output.
        """
        messages = kwargs.pop("messages", None) or self._exec_opts.messages or []
        print("kwargs", kwargs)
        print("exec_opts", self._exec_opts)
        print("arg messages", messages)
        if messages is not None and not len(messages):
            raise RuntimeError(
                "You must provide messages. "
                "Alternatively, you can provide messages in the Schema constructor."
            )

        return self._execute(
            *args,
            llm_api=llm_api,
            prompt_params=prompt_params,
            num_reasks=num_reasks,
            metadata=metadata,
            messages=messages,
            full_schema_reask=full_schema_reask,
            **kwargs,
        )

    @overload
    def parse(
        self,
        llm_output: str,
        *args,
        metadata: Optional[Dict] = None,
        llm_api: None = None,
        num_reasks: Optional[int] = None,
        prompt_params: Optional[Dict] = None,
        full_schema_reask: Optional[bool] = None,
        **kwargs,
    ) -> ValidationOutcome[OT]: ...

    @overload
    def parse(
        self,
        llm_output: str,
        *args,
        metadata: Optional[Dict] = None,
        llm_api: Optional[Callable[[Any], Awaitable[Any]]] = ...,
        num_reasks: Optional[int] = None,
        prompt_params: Optional[Dict] = None,
        full_schema_reask: Optional[bool] = None,
        **kwargs,
    ) -> Awaitable[ValidationOutcome[OT]]: ...

    @overload
    def parse(
        self,
        llm_output: str,
        *args,
        metadata: Optional[Dict] = None,
        llm_api: Optional[Callable] = None,
        num_reasks: Optional[int] = None,
        prompt_params: Optional[Dict] = None,
        full_schema_reask: Optional[bool] = None,
        **kwargs,
    ) -> ValidationOutcome[OT]: ...

    def parse(
        self,
        llm_output: str,
        *args,
        metadata: Optional[Dict] = None,
        llm_api: Optional[Callable] = None,
        num_reasks: Optional[int] = None,
        prompt_params: Optional[Dict] = None,
        full_schema_reask: Optional[bool] = None,
        **kwargs,
    ) -> Union[ValidationOutcome[OT], Awaitable[ValidationOutcome[OT]]]:
        """Alternate flow to using Guard where the llm_output is known.

        Args:
            llm_output: The output being parsed and validated.
            metadata: Metadata to pass to the validators.
            llm_api: The LLM API to call
                     (e.g. openai.Completion.create or openai.Completion.acreate)
            num_reasks: The max times to re-ask the LLM for invalid output.
            prompt_params: The parameters to pass to the prompt.format() method.
            full_schema_reask: When reasking, whether to regenerate the full schema
                               or just the incorrect values.

        Returns:
            The validated response. This is either a string or a dictionary,
                determined by the object schema defined in the RAILspec.
        """
        final_num_reasks = (
            num_reasks
            if num_reasks is not None
            else self._num_reasks
            if self._num_reasks is not None
            else 0
            if llm_api is None
            else 1
        )
        default_messages = self._exec_opts.messages if llm_api else None
        messages = kwargs.pop("messages", default_messages)

        return self._execute(  # type: ignore # streams are supported for parse
            *args,
            llm_output=llm_output,
            llm_api=llm_api,
            prompt_params=prompt_params,
            num_reasks=final_num_reasks,
            messages=messages,
            metadata=metadata,
            full_schema_reask=full_schema_reask,
            **kwargs,
        )

    def error_spans_in_output(self):
        try:
            call = self.history.last
            if call:
                iter = call.iterations.last
                if iter:
                    llm_spans = iter.error_spans_in_output
                    return llm_spans
            return []
        except (AttributeError, TypeError):
            return []

    def __add_validator(self, validator: Validator, on: str = "output"):
        if on not in [
            "output",
            "messages",
        ] and not on.startswith("$"):
            warnings.warn(
                f"Unusual 'on' value: {on}!"
                "This value is typically one of "
                "'output', 'messages') "
                "or a JSON path starting with '$.'",
                UserWarning,
            )

        if on == "output":
            on = "$"

        validator_reference = ValidatorReference(
            id=validator.rail_alias,
            on=on,
            on_fail=validator.on_fail_descriptor,  # type: ignore
            kwargs=validator.get_args(),
        )
        self.validators.append(validator_reference)
        self._validator_map[on] = self._validator_map.get(on, [])
        self._validator_map[on].append(validator)
        self._validators.append(validator)

    @overload
    def use(self, validator: Validator, *, on: str = "output") -> "Guard": ...

    @overload
    def use(
        self, validator: Type[Validator], *args, on: str = "output", **kwargs
    ) -> "Guard": ...

    def use(
        self,
        validator: UseValidatorSpec,
        *args,
        on: str = "output",
        **kwargs,
    ) -> "Guard":
        """Use a validator to validate either of the following:
        - The output of an LLM request
        - The messages

        *Note*: For on="output", `use` is only available for string output types.

        Args:
            validator: The validator to use. Either the class or an instance.
            on: The part of the LLM request to validate. Defaults to "output".
        """
        hydrated_validator = get_validator(validator, *args, **kwargs)
        self.__add_validator(hydrated_validator, on=on)
        self._save()
        return self

    @overload
    def use_many(self, *validators: Validator, on: str = "output") -> "Guard": ...

    @overload
    def use_many(
        self,
        *validators: UseManyValidatorTuple,
        on: str = "output",
    ) -> "Guard": ...

    def use_many(
        self,
        *validators: UseManyValidatorSpec,
        on: str = "output",
    ) -> "Guard":
        """Use a validator to validate results of an LLM request."""
        # Loop through the validators
        for v in validators:
            hydrated_validator = get_validator(v)
            self.__add_validator(hydrated_validator, on=on)
        self._save()
        return self

    def validate(self, llm_output: str, *args, **kwargs) -> ValidationOutcome[OT]:
        return self.parse(llm_output=llm_output, *args, **kwargs)

    # No call support for this until
    # https://github.com/guardrails-ai/guardrails/pull/525 is merged
    # def __call__(self, llm_output: str, *args, **kwargs) -> ValidationOutcome[str]:
    #     return self.validate(llm_output, *args, **kwargs)

    # TODO: Test generated history and override to_dict if necessary
    # def to_dict(self) -> Dict[str, Any]:
    #     pass

    def upsert_guard(self):
        if self._api_client:
            self._api_client.upsert_guard(self)
        else:
            raise ValueError("Guard does not have an api client!")

    def _construct_history_from_server_response(
        self,
        *,
        validation_output: Optional[Any] = None,
        llm_api: Optional[Callable] = None,
        llm_output: Optional[str] = None,
        num_reasks: Optional[int] = None,
        prompt_params: Optional[Dict] = None,
        metadata: Optional[Dict] = None,
        full_schema_reask: Optional[bool] = True,
        call_log: Optional[Call],
        stream: Optional[bool] = False,
    ):
        # TODO: GET /guard/{guard-name}/history
        call_log = call_log or Call()
        if llm_api is not None:
            llm_api = get_llm_ask(llm_api)
            if asyncio.iscoroutinefunction(llm_api):
                llm_api = get_async_llm_ask(llm_api)
        session_history = (
            validation_output.session_history
            if validation_output is not None and validation_output.session_history
            else []
        )
        history: List[Call]
        for history in session_history:
            history_events: Optional[List[Any]] = (  # type: ignore
                history.history  # type: ignore
            )
            if history_events is None:
                continue

            iterations = [
                Iteration(
                    inputs=Inputs(
                        llm_api=llm_api,
                        llm_output=llm_output,
                        messages=(
                            Messages(h.messages) if h.messages else None
                        ),
                        prompt_params=prompt_params,
                        num_reasks=(num_reasks or 0),
                        metadata=metadata,
                        full_schema_reask=full_schema_reask,  # type: ignore
                    ),
                    outputs=Outputs(
                        llm_response_info=LLMResponse(
                            output=h.output  # type: ignore
                        ),
                        raw_output=h.output,
                        parsed_output=(
                            h.parsed_output.to_dict()
                            if isinstance(h.parsed_output, Any)
                            else h.parsed_output
                        ),
                        validation_output=(  # type: ignore
                            h.validated_output.to_dict()
                            if isinstance(h.validated_output, Any)
                            else h.validated_output
                        ),
                        reasks=list(
                            [
                                FieldReAsk(
                                    incorrect_value=r.to_dict().get("incorrect_value"),
                                    path=r.to_dict().get("path"),
                                    fail_results=[
                                        FailResult(
                                            error_message=r.to_dict().get(
                                                "error_message"
                                            ),
                                            fix_value=r.to_dict().get("fix_value"),
                                        )
                                    ],
                                )
                                for r in h.reasks  # type: ignore
                            ]
                            if h.reasks is not None
                            else []
                        ),
                    ),
                )
                for h in history_events
            ]
            call_log.iterations.extend(iterations)
            if self._history.length == 0:
                self._history_push(call_log)

    def _single_server_call(
        self,
        *,
        payload: Dict[str, Any],
        llm_output: Optional[str] = None,
        num_reasks: Optional[int] = None,
        prompt_params: Optional[Dict] = None,
        metadata: Optional[Dict] = {},
        full_schema_reask: Optional[bool] = True,
        call_log: Optional[Call],
        stream: Optional[bool] = False,
    ) -> ValidationOutcome[OT]:
        if self._api_client:
            validation_output: ValidationOutcome = self._api_client.validate(
                guard=self,  # type: ignore
                payload=ValidatePayload.from_dict(payload),  # type: ignore
                openai_api_key=get_call_kwarg("api_key"),
            )
            if not validation_output:
                return ValidationOutcome[OT](
                    raw_llm_output=None,
                    validated_output=None,
                    validation_passed=False,
                    error="The response from the server was empty!",
                )
            # TODO: Replace this with GET /guard/{guard_name}/history
            self._construct_history_from_server_response(
                validation_output=validation_output,
                llm_output=llm_output,
                num_reasks=num_reasks,
                prompt_params=prompt_params,
                metadata=metadata,
                full_schema_reask=full_schema_reask,
                call_log=call_log,
                stream=stream,
            )

            # Our interfaces are too different for this to work right now.
            # Once we move towards shared interfaces for both the open source
            # and the api we can re-enable this.
            # return ValidationOutcome[OT].from_guard_history(call_log)
            return ValidationOutcome[OT](
                raw_llm_output=validation_output.raw_llm_output,
                validated_output=cast(OT, validation_output.validated_output),
                validation_passed=validation_output.validation_passed,
            )
        else:
            raise ValueError("Guard does not have an api client!")

    def _stream_server_call(
        self,
        *,
        payload: Dict[str, Any],
        llm_output: Optional[str] = None,
        num_reasks: Optional[int] = None,
        prompt_params: Optional[Dict] = None,
        metadata: Optional[Dict] = {},
        full_schema_reask: Optional[bool] = True,
        call_log: Optional[Call],
        stream: Optional[bool] = False,
    ) -> Iterable[ValidationOutcome[OT]]:
        if self._api_client:
            validation_output: Optional[ValidationOutcome] = None
            response = self._api_client.stream_validate(
                guard=self,  # type: ignore
                payload=ValidatePayload.from_dict(payload),  # type: ignore
                openai_api_key=get_call_kwarg("api_key"),
            )
            for fragment in response:
                validation_output = fragment
                if validation_output is None:
                    yield ValidationOutcome[OT](
                        raw_llm_output=None,
                        validated_output=None,
                        validation_passed=False,
                        error="The response from the server was empty!",
                    )
                else:
                    yield ValidationOutcome[OT](
                        raw_llm_output=validation_output.raw_llm_output,
                        validated_output=cast(OT, validation_output.validated_output),
                        validation_passed=validation_output.validation_passed,
                    )
            if validation_output:
                # TODO: Replace this with GET /guard/{guard_name}/history
                self._construct_history_from_server_response(
                    validation_output=validation_output,
                    llm_output=llm_output,
                    num_reasks=num_reasks,
                    prompt_params=prompt_params,
                    metadata=metadata,
                    full_schema_reask=full_schema_reask,
                    call_log=call_log,
                    stream=stream,
                )
        else:
            raise ValueError("Guard does not have an api client!")

    def _call_server(
        self,
        *args,
        llm_output: Optional[str] = None,
        llm_api: Optional[Callable] = None,
        num_reasks: Optional[int] = None,
        prompt_params: Optional[Dict] = None,
        metadata: Optional[Dict] = {},
        full_schema_reask: Optional[bool] = True,
        call_log: Optional[Call],
        **kwargs,
    ) -> Union[ValidationOutcome[OT], Iterable[ValidationOutcome[OT]]]:
        if self._api_client:
            payload: Dict[str, Any] = {"args": list(args)}
            payload.update(**kwargs)
            if metadata:
                payload["metadata"] = extract_serializeable_metadata(metadata)
            if llm_output is not None:
                payload["llmOutput"] = llm_output
            if num_reasks is not None:
                payload["numReasks"] = num_reasks
            if prompt_params is not None:
                payload["promptParams"] = prompt_params
            if llm_api is not None:
                payload["llmApi"] = get_llm_api_enum(llm_api, *args, **kwargs)

            should_stream = kwargs.get("stream", False)
            if should_stream:
                return self._stream_server_call(
                    payload=payload,
                    llm_output=llm_output,
                    num_reasks=num_reasks,
                    prompt_params=prompt_params,
                    metadata=metadata,
                    full_schema_reask=full_schema_reask,
                    call_log=call_log,
                    stream=should_stream,
                )
            else:
                return self._single_server_call(
                    payload=payload,
                    llm_output=llm_output,
                    num_reasks=num_reasks,
                    prompt_params=prompt_params,
                    metadata=metadata,
                    full_schema_reask=full_schema_reask,
                    call_log=call_log,
                    stream=should_stream,
                )
        else:
            raise ValueError("Guard does not have an api client!")

    def _save(self):
        api_key = os.environ.get("GUARDRAILS_API_KEY")
        if api_key is not None:
            if self.name is None:
                self.name = f"gr-{str(self.id)}"
                logger.warn("Warning: No name passed to guard!")
                logger.warn(
                    "Use this auto-generated name to re-use this guard: {name}".format(
                        name=self.name
                    )
                )
            if not self._api_client:
                self._api_client = GuardrailsApiClient(api_key=api_key)
            self.upsert_guard()

    def to_runnable(self) -> Runnable:
        from guardrails.integrations.langchain.guard_runnable import GuardRunnable

        return GuardRunnable(self)<|MERGE_RESOLUTION|>--- conflicted
+++ resolved
@@ -607,11 +607,7 @@
         def __exec(
             self: Guard,
             *args,
-<<<<<<< HEAD
-            llm_api: Optional[Union[Callable, Callable[[Any], Awaitable[Any]]]],
-=======
             llm_api: Optional[Union[Callable, Callable[[Any], Awaitable[Any]]]] = None,
->>>>>>> 7bc0ac98
             llm_output: Optional[str] = None,
             prompt_params: Optional[Dict] = None,
             num_reasks: Optional[int] = None,
