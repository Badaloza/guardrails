--- conflicted
+++ resolved
@@ -600,11 +600,7 @@
                     attributes=[
                         ("guard_id", self._guard_id),
                         ("user_id", self._user_id),
-<<<<<<< HEAD
-                        ("llm_api", llm_api.__name__ if llm_api else "None"),
-=======
                         ("llm_api", llm_api_str),
->>>>>>> 7dc0819e
                         (
                             "custom_reask_prompt",
                             self.rail.output_schema.reask_prompt_template is not None,
@@ -958,11 +954,7 @@
                     attributes=[
                         ("guard_id", self._guard_id),
                         ("user_id", self._user_id),
-<<<<<<< HEAD
-                        ("llm_api", llm_api.__name__ if llm_api else "None"),
-=======
                         ("llm_api", llm_api_str),
->>>>>>> 7dc0819e
                         (
                             "custom_reask_prompt",
                             self.rail.output_schema.reask_prompt_template is not None,
