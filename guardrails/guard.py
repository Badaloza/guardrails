--- conflicted
+++ resolved
@@ -56,7 +56,7 @@
     model_is_supported_server_side,
 )
 from guardrails.logger import logger, set_scope
-from guardrails.prompt import Instructions, Prompt
+from guardrails.messages.messages import Messages
 from guardrails.run import AsyncRunner, Runner, StreamRunner
 from guardrails.schema.primitive_schema import primitive_to_schema
 from guardrails.schema.pydantic_schema import pydantic_model_to_schema
@@ -445,12 +445,10 @@
     def from_pydantic(
         cls,
         output_class: ModelOrListOfModels,
-        *,
-        prompt: Optional[str] = None,  # deprecate this too
-        instructions: Optional[str] = None,  # deprecate this too
-        num_reasks: Optional[int] = None,
-        reask_prompt: Optional[str] = None,  # deprecate this too
-        reask_instructions: Optional[str] = None,  # deprecate this too
+        *
+        messages: Optional[List[Dict]],
+        num_reasks: Optional[int] = None,
+        reask_messages: Optional[List[Dict]] = None,  # deprecate this too
         tracer: Optional[Tracer] = None,
         name: Optional[str] = None,
         description: Optional[str] = None,
@@ -460,10 +458,7 @@
         Args:
             output_class: (Union[Type[BaseModel], List[Type[BaseModel]]]): The pydantic model that describes
             the desired structure of the output.
-            prompt (str, optional): The prompt used to generate the string. Defaults to None.
-            instructions (str, optional): Instructions for chat models. Defaults to None.
-            reask_prompt (str, optional): An alternative prompt to use during reasks. Defaults to None.
-            reask_instructions (str, optional): Alternative instructions to use during reasks. Defaults to None.
+            messages (list[dict], optional): The message history. Defaults to None
             num_reasks (int, optional): The max times to re-ask the LLM if validation fails. Deprecated
             tracer (Tracer, optional): An OpenTelemetry tracer to use for metrics and traces. Defaults to None.
             name (str, optional): A unique name for this Guard. Defaults to `gr-` + the object id.
@@ -487,10 +482,8 @@
 
         schema = pydantic_model_to_schema(output_class)
         exec_opts = GuardExecutionOptions(
-            prompt=prompt,
-            instructions=instructions,
-            reask_prompt=reask_prompt,
-            reask_instructions=reask_instructions,
+            messages=messages, 
+            reask_messages=reask_messages,
         )
         guard = cls(
             name=name,
@@ -516,10 +509,8 @@
         validators: Sequence[Validator],
         *,
         string_description: Optional[str] = None,
-        prompt: Optional[str] = None,  # deprecate this too
-        instructions: Optional[str] = None,  # deprecate this too
-        reask_prompt: Optional[str] = None,  # deprecate this too
-        reask_instructions: Optional[str] = None,  # deprecate this too
+        messages: Optional[List[Dict]] = None,
+        messages_reask: Optional[List[Dict]] = None,
         num_reasks: Optional[int] = None,
         tracer: Optional[Tracer] = None,
         name: Optional[str] = None,
@@ -530,10 +521,8 @@
         Args:
             validators: (List[Validator]): The list of validators to apply to the string output.
             string_description (str, optional): A description for the string to be generated. Defaults to None.
-            prompt (str, optional): The prompt used to generate the string. Defaults to None.
-            instructions (str, optional): Instructions for chat models. Defaults to None.
-            reask_prompt (str, optional): An alternative prompt to use during reasks. Defaults to None.
-            reask_instructions (str, optional): Alternative instructions to use during reasks. Defaults to None.
+            messages (list[dict], optional): The messages used to generate the string. Defaults to None.
+            reask_messages (list[dict], optional): An alternative messages to use during reasks. Defaults to None.
             num_reasks (int, optional): The max times to re-ask the LLM if validation fails. Deprecated
             tracer (Tracer, optional): An OpenTelemetry tracer to use for metrics and traces. Defaults to None.
             name (str, optional): A unique name for this Guard. Defaults to `gr-` + the object id.
@@ -558,10 +547,8 @@
             validators, type=SimpleTypes.STRING, description=string_description
         )
         exec_opts = GuardExecutionOptions(
-            prompt=prompt,
-            instructions=instructions,
-            reask_prompt=reask_prompt,
-            reask_instructions=reask_instructions,
+            messages=messages,
+            messages_reask=messages_reask,
         )
         guard = cast(
             Guard[str],
@@ -572,40 +559,6 @@
                 validators=schema.validators,
             ),
         )
-<<<<<<< HEAD
-
-    @overload
-    def __call__(
-        self,
-        llm_api: Optional[Callable] = None,
-        prompt_params: Optional[Dict] = None,
-        num_reasks: Optional[int] = None,
-        metadata: Optional[Dict] = None,
-        full_schema_reask: Optional[bool] = None,
-        stream: Optional[bool] = False,
-        *args,
-        **kwargs,
-    ) -> Union[ValidationOutcome[OT], Iterable[ValidationOutcome[OT]]]: ...
-
-    @overload
-    def __call__(
-        self,
-        llm_api: Optional[Callable[[Any], Awaitable[Any]]] = None,
-        prompt_params: Optional[Dict] = None,
-        num_reasks: Optional[int] = None,
-        metadata: Optional[Dict] = None,
-        full_schema_reask: Optional[bool] = None,
-        *args,
-        **kwargs,
-    ) -> Awaitable[ValidationOutcome[OT]]: ...
-
-    def __call__(
-        self,
-        llm_api: Optional[Union[Callable, Callable[[Any], Awaitable[Any]]]] = None,
-        prompt_params: Optional[Dict] = None,
-        num_reasks: Optional[int] = None,
-        metadata: Optional[Dict] = None,
-=======
         guard.configure(num_reasks=num_reasks, tracer=tracer)
         guard._validator_map = schema.validator_map
         guard._exec_opts = exec_opts
@@ -620,18 +573,291 @@
         llm_output: Optional[str] = None,
         prompt_params: Optional[Dict] = None,
         num_reasks: Optional[int] = None,
-        prompt: Optional[str] = None,
-        instructions: Optional[str] = None,
-        msg_history: Optional[List[Dict]] = None,
+        messages: Optional[List[Dict]] = None,
         metadata: Optional[Dict],
->>>>>>> 00ae4acb
         full_schema_reask: Optional[bool] = None,
         **kwargs,
     ) -> Union[
         Union[ValidationOutcome[OT], Iterable[ValidationOutcome[OT]]],
         Awaitable[ValidationOutcome[OT]],
     ]:
-<<<<<<< HEAD
+        self._fill_validator_map()
+        self._fill_validators()
+        metadata = metadata or {}
+        if not llm_api and not llm_output:
+            raise RuntimeError("'llm_api' or 'llm_output' must be provided!")
+        if not llm_output and llm_api and not (messages):
+            raise RuntimeError(
+                "'messages' must be provided in order to call an LLM!"
+            )
+
+        # check if validator requirements are fulfilled
+        missing_keys = verify_metadata_requirements(metadata, self._validators)
+        if missing_keys:
+            raise ValueError(
+                f"Missing required metadata keys: {', '.join(missing_keys)}"
+            )
+
+        def __exec(
+            self: Guard,
+            *args,
+            llm_api: Union[Callable, Callable[[Any], Awaitable[Any]]],
+            llm_output: Optional[str] = None,
+            prompt_params: Optional[Dict] = None,
+            num_reasks: Optional[int] = None,
+            messages: Optional[List[Dict]] = None,
+            metadata: Optional[Dict] = None,
+            full_schema_reask: Optional[bool] = None,
+            **kwargs,
+        ):
+            prompt_params = prompt_params or {}
+            metadata = metadata or {}
+            if full_schema_reask is None:
+                full_schema_reask = self._base_model is not None
+
+            if self._allow_metrics_collection:
+                # Create a new span for this guard call
+                self._hub_telemetry.create_new_span(
+                    span_name="/guard_call",
+                    attributes=[
+                        ("guard_id", self.id),
+                        ("user_id", self._user_id),
+                        ("llm_api", llm_api.__name__ if llm_api else "None"),
+                        (
+                            "custom_reask_messages",
+                            self._exec_opts.reask_messages is not None,
+                        ),
+                    ],
+                    is_parent=True,  # It will have children
+                    has_parent=False,  # Has no parents
+                )
+
+            set_call_kwargs(kwargs)
+            set_tracer(self._tracer)
+            set_tracer_context(self._tracer_context)
+
+            self._set_num_reasks(num_reasks=num_reasks)
+            if self._num_reasks is None:
+                raise RuntimeError(
+                    "`num_reasks` is `None` after calling `configure()`. "
+                    "This should never happen."
+                )
+
+            input_messages = messages or self._exec_opts.messages
+
+            call_inputs = CallInputs(
+                llm_api=llm_api,
+                messages=input_messages,
+                prompt_params=prompt_params,
+                num_reasks=self._num_reasks,
+                metadata=metadata,
+                full_schema_reask=full_schema_reask,
+                args=list(args),
+                kwargs=kwargs,
+            )
+            call_log = Call(inputs=call_inputs)
+            set_scope(str(object_id(call_log)))
+            self._history_push(call_log)
+
+            if self._api_client is not None and model_is_supported_server_side(
+                llm_api, *args, **kwargs
+            ):
+                return self._call_server(
+                    llm_output=llm_output,
+                    llm_api=llm_api,
+                    num_reasks=self._num_reasks,
+                    prompt_params=prompt_params,
+                    metadata=metadata,
+                    full_schema_reask=full_schema_reask,
+                    call_log=call_log,
+                    *args,
+                    **kwargs,
+                )
+
+            # If the LLM API is async, return a coroutine
+            if asyncio.iscoroutinefunction(llm_api):
+                return self._exec_async(
+                    llm_api=llm_api,
+                    llm_output=llm_output,
+                    prompt_params=prompt_params,
+                    num_reasks=self._num_reasks,
+                    messages=messages,
+                    metadata=metadata,
+                    full_schema_reask=full_schema_reask,
+                    call_log=call_log,
+                    *args,
+                    **kwargs,
+                )
+            # Otherwise, call the LLM synchronously
+            return self._exec_sync(
+                llm_api=llm_api,
+                llm_output=llm_output,
+                prompt_params=prompt_params,
+                num_reasks=self._num_reasks,
+                messages=messages,
+                metadata=metadata,
+                full_schema_reask=full_schema_reask,
+                call_log=call_log,
+                *args,
+                **kwargs,
+            )
+
+        guard_context = contextvars.Context()
+        return guard_context.run(
+            __exec,
+            self,
+            llm_api=llm_api,
+            llm_output=llm_output,
+            prompt_params=prompt_params,
+            num_reasks=num_reasks,
+            messages=messages,
+            metadata=metadata,
+            full_schema_reask=full_schema_reask,
+            *args,
+            **kwargs,
+        )
+
+    def _exec_sync(
+        self,
+        *args,
+        llm_api: Optional[Callable] = None,
+        llm_output: Optional[str] = None,
+        call_log: Call,  # Not optional, but internal
+        prompt_params: Dict,  # Should be defined at this point
+        num_reasks: int = 0,  # Should be defined at this point
+        metadata: Dict,  # Should be defined at this point
+        full_schema_reask: bool = False,  # Should be defined at this point
+        messages: Optional[List[Dict]] = None,
+        **kwargs,
+    ) -> Union[ValidationOutcome[OT], Iterable[ValidationOutcome[OT]]]:
+        api = get_llm_ask(llm_api, *args, **kwargs) if llm_api is not None else None
+
+        # Check whether stream is set
+        if kwargs.get("stream", False):
+            # If stream is True, use StreamRunner
+            runner = StreamRunner(
+                output_type=self._output_type,
+                output_schema=self.output_schema.to_dict(),
+                num_reasks=num_reasks,
+                validation_map=self._validator_map,
+                messages=messages,
+                api=api,
+                metadata=metadata,
+                output=llm_output,
+                base_model=self._base_model,
+                full_schema_reask=full_schema_reask,
+                disable_tracer=(not self._allow_metrics_collection),
+                exec_options=self._exec_opts,
+            )
+            return runner(call_log=call_log, prompt_params=prompt_params)
+        else:
+            # Otherwise, use Runner
+            runner = Runner(
+                output_type=self._output_type,
+                output_schema=self.output_schema.to_dict(),
+                num_reasks=num_reasks,
+                validation_map=self._validator_map,
+                messages=messages,
+                api=api,
+                metadata=metadata,
+                output=llm_output,
+                base_model=self._base_model,
+                full_schema_reask=full_schema_reask,
+                disable_tracer=(not self._allow_metrics_collection),
+                exec_options=self._exec_opts,
+            )
+            call = runner(call_log=call_log, prompt_params=prompt_params)
+            return ValidationOutcome[OT].from_guard_history(call)
+
+    async def _exec_async(
+        self,
+        *args,
+        llm_api: Callable[[Any], Awaitable[Any]],
+        llm_output: Optional[str] = None,
+        call_log: Call,
+        prompt_params: Dict,  # Should be defined at this point
+        num_reasks: int = 0,  # Should be defined at this point
+        metadata: Dict,  # Should be defined at this point
+        full_schema_reask: bool = False,  # Should be defined at this point
+        messages: Optional[List[Dict]] = None,
+        **kwargs,
+    ) -> ValidationOutcome[OT]:
+        """Call the LLM asynchronously and validate the output.
+
+        Args:
+            llm_api: The LLM API to call asynchronously (e.g. openai.Completion.acreate)
+            prompt_params: The parameters to pass to the prompt.format() method.
+            num_reasks: The max times to re-ask the LLM for invalid output.
+            messages: The message history to pass to the LLM.
+            metadata: Metadata to pass to the validators.
+            full_schema_reask: When reasking, whether to regenerate the full schema
+                               or just the incorrect values.
+                               Defaults to `True` if a base model is provided,
+                               `False` otherwise.
+
+        Returns:
+            The raw text output from the LLM and the validated output.
+        """
+        api = (
+            get_async_llm_ask(llm_api, *args, **kwargs) if llm_api is not None else None
+        )
+        runner = AsyncRunner(
+            output_type=self._output_type,
+            output_schema=self.output_schema.to_dict(),
+            num_reasks=num_reasks,
+            validation_map=self._validator_map,
+            messages=messages,
+            api=api,
+            metadata=metadata,
+            output=llm_output,
+            base_model=self._base_model,
+            full_schema_reask=full_schema_reask,
+            disable_tracer=(not self._allow_metrics_collection),
+            exec_options=self._exec_opts,
+        )
+        # Why are we using a different method here instead of just overriding?
+        call = await runner.async_run(call_log=call_log, prompt_params=prompt_params)
+        return ValidationOutcome[OT].from_guard_history(call)
+
+    @overload
+    def __call__(
+        self,
+        llm_api: Optional[Callable],
+        *args,
+        prompt_params: Optional[Dict] = None,
+        num_reasks: Optional[int] = None,
+        metadata: Optional[Dict] = None,
+        full_schema_reask: Optional[bool] = None,
+        stream: Optional[bool] = False,
+        **kwargs,
+    ) -> Union[ValidationOutcome[OT], Iterable[ValidationOutcome[OT]]]: ...
+
+    @overload
+    def __call__(
+        self,
+        llm_api: Optional[Callable[[Any], Awaitable[Any]]],
+        *args,
+        prompt_params: Optional[Dict] = None,
+        num_reasks: Optional[int] = None,
+        metadata: Optional[Dict] = None,
+        full_schema_reask: Optional[bool] = None,
+        **kwargs,
+    ) -> Awaitable[ValidationOutcome[OT]]: ...
+
+    def __call__(
+        self,
+        llm_api: Optional[Union[Callable, Callable[[Any], Awaitable[Any]]]],
+        *args,
+        prompt_params: Optional[Dict] = None,
+        num_reasks: Optional[int] = 1,
+        prompt: Optional[str] = None,
+        metadata: Optional[Dict] = None,
+        full_schema_reask: Optional[bool] = None,
+        **kwargs,
+    ) -> Union[
+        Union[ValidationOutcome[OT], Iterable[ValidationOutcome[OT]]],
+        Awaitable[ValidationOutcome[OT]],
+    ]:
         """Call the LLM and validate the output.
 
         Args:
@@ -645,435 +871,22 @@
                                or just the incorrect values.
                                Defaults to `True` if a base model is provided,
                                `False` otherwise.
-=======
-        self._fill_validator_map()
-        self._fill_validators()
-        metadata = metadata or {}
-        if not llm_api and not llm_output:
-            raise RuntimeError("'llm_api' or 'llm_output' must be provided!")
-        if not llm_output and llm_api and not (prompt or msg_history):
-            raise RuntimeError(
-                "'prompt' or 'msg_history' must be provided in order to call an LLM!"
-            )
->>>>>>> 00ae4acb
-
-        # check if validator requirements are fulfilled
-        missing_keys = verify_metadata_requirements(metadata, self._validators)
-        if missing_keys:
-            raise ValueError(
-                f"Missing required metadata keys: {', '.join(missing_keys)}"
-            )
-
-<<<<<<< HEAD
-        def __call(
-            self,
-            llm_api: Optional[Union[Callable, Callable[[Any], Awaitable[Any]]]] = None,
-=======
-        def __exec(
-            self: Guard,
-            *args,
-            llm_api: Union[Callable, Callable[[Any], Awaitable[Any]]],
-            llm_output: Optional[str] = None,
->>>>>>> 00ae4acb
-            prompt_params: Optional[Dict] = None,
-            num_reasks: Optional[int] = None,
-            metadata: Optional[Dict] = None,
-            full_schema_reask: Optional[bool] = None,
-            **kwargs,
-        ):
-<<<<<<< HEAD
-            llm_api_str = (
-                f"{llm_api.__module__}.{llm_api.__name__}" if llm_api else "None"
-            )
-
-            if metadata is None:
-                metadata = {}
-=======
-            prompt_params = prompt_params or {}
-            metadata = metadata or {}
->>>>>>> 00ae4acb
-            if full_schema_reask is None:
-                full_schema_reask = self._base_model is not None
-
-            if self._allow_metrics_collection:
-                # Create a new span for this guard call
-                self._hub_telemetry.create_new_span(
-                    span_name="/guard_call",
-                    attributes=[
-                        ("guard_id", self.id),
-                        ("user_id", self._user_id),
-                        ("llm_api", llm_api.__name__ if llm_api else "None"),
-                        (
-                            "custom_reask_prompt",
-                            self._exec_opts.reask_prompt is not None,
-                        ),
-                        (
-                            "custom_reask_instructions",
-                            self._exec_opts.reask_instructions is not None,
-                        ),
-                    ],
-                    is_parent=True,  # It will have children
-                    has_parent=False,  # Has no parents
-                )
-
-            set_call_kwargs(kwargs)
-            set_tracer(self._tracer)
-            set_tracer_context(self._tracer_context)
-
-            self._set_num_reasks(num_reasks=num_reasks)
-            if self._num_reasks is None:
-                raise RuntimeError(
-                    "`num_reasks` is `None` after calling `configure()`. "
-                    "This should never happen."
-                )
-            messages = kwargs.get("messages", None)
-
-<<<<<<< HEAD
-=======
-            input_prompt = prompt or self._exec_opts.prompt
-            input_instructions = instructions or self._exec_opts.instructions
->>>>>>> 00ae4acb
-            call_inputs = CallInputs(
-                llm_api=llm_api,
-                messages=messages,
-                prompt_params=prompt_params,
-                num_reasks=self._num_reasks,
-                metadata=metadata,
-                full_schema_reask=full_schema_reask,
-                args=list(args),
-                kwargs=kwargs,
-            )
-            call_log = Call(inputs=call_inputs)
-            set_scope(str(object_id(call_log)))
-            self._history_push(call_log)
-
-            if self._api_client is not None and model_is_supported_server_side(
-                llm_api, *args, **kwargs
-            ):
-                return self._call_server(
-                    llm_output=llm_output,
-                    llm_api=llm_api,
-                    num_reasks=self._num_reasks,
-                    prompt_params=prompt_params,
-<<<<<<< HEAD
-                    num_reasks=self.num_reasks,
-=======
->>>>>>> 00ae4acb
-                    metadata=metadata,
-                    full_schema_reask=full_schema_reask,
-                    call_log=call_log,
-                    *args,
-                    **kwargs,
-                )
-
-            # If the LLM API is async, return a coroutine
-            if asyncio.iscoroutinefunction(llm_api):
-                return self._exec_async(
-                    llm_api=llm_api,
-                    llm_output=llm_output,
-                    prompt_params=prompt_params,
-<<<<<<< HEAD
-                    num_reasks=self.num_reasks,
-=======
-                    num_reasks=self._num_reasks,
-                    prompt=prompt,
-                    instructions=instructions,
-                    msg_history=msg_history,
->>>>>>> 00ae4acb
-                    metadata=metadata,
-                    full_schema_reask=full_schema_reask,
-                    call_log=call_log,
-                    *args,
-                    **kwargs,
-                )
-            # Otherwise, call the LLM synchronously
-            return self._exec_sync(
-                llm_api=llm_api,
-                llm_output=llm_output,
-                prompt_params=prompt_params,
-<<<<<<< HEAD
-                num_reasks=self.num_reasks,
-=======
-                num_reasks=self._num_reasks,
-                prompt=prompt,
-                instructions=instructions,
-                msg_history=msg_history,
->>>>>>> 00ae4acb
-                metadata=metadata,
-                full_schema_reask=full_schema_reask,
-                call_log=call_log,
-                *args,
-                **kwargs,
-            )
-
-        guard_context = contextvars.Context()
-        return guard_context.run(
-            __exec,
-            self,
-<<<<<<< HEAD
-            llm_api,
-            prompt_params,
-            num_reasks,
-            metadata,
-            full_schema_reask,
-=======
-            llm_api=llm_api,
-            llm_output=llm_output,
-            prompt_params=prompt_params,
-            num_reasks=num_reasks,
-            prompt=prompt,
-            instructions=instructions,
-            msg_history=msg_history,
-            metadata=metadata,
-            full_schema_reask=full_schema_reask,
->>>>>>> 00ae4acb
-            *args,
-            **kwargs,
-        )
-
-    def _exec_sync(
-        self,
-<<<<<<< HEAD
-        llm_api: Optional[Callable],
-        num_reasks: int,
-        prompt_params: Dict,
-        metadata: Dict,
-        full_schema_reask: bool,
-        call_log: Call,
-=======
->>>>>>> 00ae4acb
-        *args,
-        llm_api: Optional[Callable] = None,
-        llm_output: Optional[str] = None,
-        call_log: Call,  # Not optional, but internal
-        prompt_params: Dict,  # Should be defined at this point
-        num_reasks: int = 0,  # Should be defined at this point
-        metadata: Dict,  # Should be defined at this point
-        full_schema_reask: bool = False,  # Should be defined at this point
-        prompt: Optional[str] = None,
-        instructions: Optional[str] = None,
-        msg_history: Optional[List[Dict]] = None,
-        **kwargs,
-    ) -> Union[ValidationOutcome[OT], Iterable[ValidationOutcome[OT]]]:
-<<<<<<< HEAD
-        messages = kwargs.get("messages", [])
-=======
-        api = get_llm_ask(llm_api, *args, **kwargs) if llm_api is not None else None
-
->>>>>>> 00ae4acb
-        # Check whether stream is set
-        if kwargs.get("stream", False):
-            # If stream is True, use StreamRunner
-            runner = StreamRunner(
-<<<<<<< HEAD
-                messages=messages,
-                api=get_llm_ask(llm_api, *args, **kwargs),
-                messages_schema=self.rail.messages_schema,
-                output_schema=self.rail.output_schema,
-=======
-                output_type=self._output_type,
-                output_schema=self.output_schema.to_dict(),
->>>>>>> 00ae4acb
-                num_reasks=num_reasks,
-                validation_map=self._validator_map,
-                prompt=prompt,
-                instructions=instructions,
-                msg_history=msg_history,
-                api=api,
-                metadata=metadata,
-                output=llm_output,
-                base_model=self._base_model,
-                full_schema_reask=full_schema_reask,
-                disable_tracer=(not self._allow_metrics_collection),
-                exec_options=self._exec_opts,
-            )
-            return runner(call_log=call_log, prompt_params=prompt_params)
-        else:
-            # Otherwise, use Runner
-            runner = Runner(
-<<<<<<< HEAD
-                messages=messages,
-                api=get_llm_ask(llm_api, *args, **kwargs),
-                messages_schema=self.rail.messages_schema,
-                output_schema=self.rail.output_schema,
-=======
-                output_type=self._output_type,
-                output_schema=self.output_schema.to_dict(),
->>>>>>> 00ae4acb
-                num_reasks=num_reasks,
-                validation_map=self._validator_map,
-                prompt=prompt,
-                instructions=instructions,
-                msg_history=msg_history,
-                api=api,
-                metadata=metadata,
-                output=llm_output,
-                base_model=self._base_model,
-                full_schema_reask=full_schema_reask,
-                disable_tracer=(not self._allow_metrics_collection),
-                exec_options=self._exec_opts,
-            )
-            call = runner(call_log=call_log, prompt_params=prompt_params)
-            return ValidationOutcome[OT].from_guard_history(call)
-
-    async def _exec_async(
-        self,
-<<<<<<< HEAD
-        llm_api: Optional[Callable[[Any], Awaitable[Any]]],
-        prompt_params: Dict,
-        num_reasks: int,
-        messages: Optional[List[Dict]],
-        metadata: Dict,
-        full_schema_reask: bool,
-        call_log: Call,
-        *args,
-=======
-        *args,
-        llm_api: Callable[[Any], Awaitable[Any]],
-        llm_output: Optional[str] = None,
-        call_log: Call,
-        prompt_params: Dict,  # Should be defined at this point
-        num_reasks: int = 0,  # Should be defined at this point
-        metadata: Dict,  # Should be defined at this point
-        full_schema_reask: bool = False,  # Should be defined at this point
-        prompt: Optional[str],
-        instructions: Optional[str],
-        msg_history: Optional[List[Dict]],
->>>>>>> 00ae4acb
-        **kwargs,
-    ) -> ValidationOutcome[OT]:
-        """Call the LLM asynchronously and validate the output.
-
-        Args:
-            llm_api: The LLM API to call asynchronously (e.g. openai.Completion.acreate)
-            prompt_params: The parameters to pass to the prompt.format() method.
-            num_reasks: The max times to re-ask the LLM for invalid output.
-            messages: The message history to pass to the LLM.
-            metadata: Metadata to pass to the validators.
-            full_schema_reask: When reasking, whether to regenerate the full schema
-                               or just the incorrect values.
-                               Defaults to `True` if a base model is provided,
-                               `False` otherwise.
 
         Returns:
             The raw text output from the LLM and the validated output.
         """
-<<<<<<< HEAD
-        messages_obj = messages or []
-        runner = AsyncRunner(
-            messages=messages_obj,
-            api=get_async_llm_ask(llm_api, *args, **kwargs),
-            messages_schema=self.rail.messages_schema,
-            output_schema=self.rail.output_schema,
-=======
-        api = (
-            get_async_llm_ask(llm_api, *args, **kwargs) if llm_api is not None else None
-        )
-        runner = AsyncRunner(
-            output_type=self._output_type,
-            output_schema=self.output_schema.to_dict(),
->>>>>>> 00ae4acb
-            num_reasks=num_reasks,
-            validation_map=self._validator_map,
-            prompt=prompt,
-            instructions=instructions,
-            msg_history=msg_history,
-            api=api,
-            metadata=metadata,
-            output=llm_output,
-            base_model=self._base_model,
-            full_schema_reask=full_schema_reask,
-            disable_tracer=(not self._allow_metrics_collection),
-            exec_options=self._exec_opts,
-        )
-        # Why are we using a different method here instead of just overriding?
-        call = await runner.async_run(call_log=call_log, prompt_params=prompt_params)
-        return ValidationOutcome[OT].from_guard_history(call)
-
-    @overload
-    def __call__(
-        self,
-        llm_api: Callable,
-        *args,
-        prompt_params: Optional[Dict] = None,
-        num_reasks: Optional[int] = None,
-        prompt: Optional[str] = None,
-        instructions: Optional[str] = None,
-        msg_history: Optional[List[Dict]] = None,
-        metadata: Optional[Dict] = None,
-        full_schema_reask: Optional[bool] = None,
-        stream: Optional[bool] = False,
-        **kwargs,
-    ) -> Union[ValidationOutcome[OT], Iterable[ValidationOutcome[OT]]]: ...
-
-    @overload
-    def __call__(
-        self,
-        llm_api: Callable[[Any], Awaitable[Any]],
-        *args,
-        prompt_params: Optional[Dict] = None,
-        num_reasks: Optional[int] = None,
-        prompt: Optional[str] = None,
-        instructions: Optional[str] = None,
-        msg_history: Optional[List[Dict]] = None,
-        metadata: Optional[Dict] = None,
-        full_schema_reask: Optional[bool] = None,
-        **kwargs,
-    ) -> Awaitable[ValidationOutcome[OT]]: ...
-
-    def __call__(
-        self,
-        llm_api: Union[Callable, Callable[[Any], Awaitable[Any]]],
-        *args,
-        prompt_params: Optional[Dict] = None,
-        num_reasks: Optional[int] = 1,
-        prompt: Optional[str] = None,
-        instructions: Optional[str] = None,
-        msg_history: Optional[List[Dict]] = None,
-        metadata: Optional[Dict] = None,
-        full_schema_reask: Optional[bool] = None,
-        **kwargs,
-    ) -> Union[
-        Union[ValidationOutcome[OT], Iterable[ValidationOutcome[OT]]],
-        Awaitable[ValidationOutcome[OT]],
-    ]:
-        """Call the LLM and validate the output.
-
-        Args:
-            llm_api: The LLM API to call
-                     (e.g. openai.Completion.create or openai.Completion.acreate)
-            prompt_params: The parameters to pass to the prompt.format() method.
-            num_reasks: The max times to re-ask the LLM for invalid output.
-            prompt: The prompt to use for the LLM.
-            instructions: Instructions for chat models.
-            msg_history: The message history to pass to the LLM.
-            metadata: Metadata to pass to the validators.
-            full_schema_reask: When reasking, whether to regenerate the full schema
-                               or just the incorrect values.
-                               Defaults to `True` if a base model is provided,
-                               `False` otherwise.
-
-        Returns:
-            The raw text output from the LLM and the validated output.
-        """
-        instructions = instructions or self._exec_opts.instructions
-        prompt = prompt or self._exec_opts.prompt
-        msg_history = msg_history or []
-        if prompt is None:
-            if msg_history is not None and not len(msg_history):
-                raise RuntimeError(
-                    "You must provide a prompt if msg_history is empty. "
-                    "Alternatively, you can provide a prompt in the Schema constructor."
-                )
+        messages = kwargs.get('messages') or []
+        if messages is not None and not len(messages):
+            raise RuntimeError(
+                "You must provide messages. "
+                "Alternatively, you can provide a prompt in the Schema constructor."
+            )
 
         return self._execute(
             *args,
             llm_api=llm_api,
             prompt_params=prompt_params,
             num_reasks=num_reasks,
-            prompt=prompt,
-            instructions=instructions,
-            msg_history=msg_history,
             metadata=metadata,
             full_schema_reask=full_schema_reask,
             **kwargs,
@@ -1145,172 +958,6 @@
             The validated response. This is either a string or a dictionary,
                 determined by the object schema defined in the RAILspec.
         """
-<<<<<<< HEAD
-
-        def __parse(
-            self,
-            llm_output: str,
-            metadata: Optional[Dict] = None,
-            llm_api: Optional[Callable] = None,
-            num_reasks: Optional[int] = None,
-            prompt_params: Optional[Dict] = None,
-            full_schema_reask: Optional[bool] = None,
-            *args,
-            **kwargs,
-        ):
-            llm_api_str = (
-                f"{llm_api.__module__}.{llm_api.__name__}" if llm_api else "None"
-            )
-            final_num_reasks = (
-                num_reasks if num_reasks is not None else 0 if llm_api is None else None
-            )
-
-            if not self._disable_tracer:
-                self._hub_telemetry.create_new_span(
-                    span_name="/guard_parse",
-                    attributes=[
-                        ("guard_id", self._guard_id),
-                        ("user_id", self._user_id),
-                        ("llm_api", llm_api_str),
-                        (
-                            "custom_reask_prompt",
-                            self.rail.output_schema.reask_prompt_template is not None,
-                        ),
-                        (
-                            "custom_reask_instructions",
-                            self.rail.output_schema.reask_instructions_template
-                            is not None,
-                        ),
-                    ],
-                    is_parent=True,  # It will have children
-                    has_parent=False,  # Has no parents
-                )
-
-            self.configure(final_num_reasks)
-            if self.num_reasks is None:
-                raise RuntimeError(
-                    "`num_reasks` is `None` after calling `configure()`. "
-                    "This should never happen."
-                )
-            if full_schema_reask is None:
-                full_schema_reask = self.base_model is not None
-            metadata = metadata or {}
-            prompt_params = prompt_params or {}
-
-            set_call_kwargs(kwargs)
-            set_tracer(self._tracer)
-            set_tracer_context(self._tracer_context)
-
-            input_prompt = self.rail.prompt._source if self.rail.prompt else None
-            input_instructions = (
-                self.rail.instructions._source if self.rail.instructions else None
-            )
-            call_inputs = CallInputs(
-                llm_api=llm_api,
-                llm_output=llm_output,
-                prompt=input_prompt,
-                instructions=input_instructions,
-                prompt_params=prompt_params,
-                num_reasks=self.num_reasks,
-                metadata=metadata,
-                full_schema_reask=full_schema_reask,
-                args=list(args),
-                kwargs=kwargs,
-                stream=kwargs.get("stream"),
-            )
-            call_log = Call(inputs=call_inputs)
-            set_scope(str(id(call_log)))
-            self.history.push(call_log)
-
-            if self._api_client is not None and model_is_supported_server_side(
-                llm_api, *args, **kwargs
-            ):
-                return self._call_server(
-                    llm_output=llm_output,
-                    metadata=metadata,
-                    llm_api=llm_api,
-                    num_reasks=self.num_reasks,
-                    prompt_params=prompt_params,
-                    full_schema_reask=full_schema_reask,
-                    call_log=call_log,
-                    *args,
-                    **kwargs,
-                )
-
-            # If the LLM API is async, return a coroutine
-            if asyncio.iscoroutinefunction(llm_api):
-                return self._async_parse(
-                    llm_output,
-                    metadata,
-                    llm_api=llm_api,
-                    num_reasks=self.num_reasks,
-                    prompt_params=prompt_params,
-                    full_schema_reask=full_schema_reask,
-                    call_log=call_log,
-                    *args,
-                    **kwargs,
-                )
-            # Otherwise, call the LLM synchronously
-            return self._sync_parse(
-                llm_output,
-                metadata,
-                llm_api=llm_api,
-                num_reasks=self.num_reasks,
-                prompt_params=prompt_params,
-                full_schema_reask=full_schema_reask,
-                call_log=call_log,
-                *args,
-                **kwargs,
-            )
-
-        guard_context = contextvars.Context()
-        return guard_context.run(
-            __parse,
-            self,
-            llm_output,
-            metadata,
-            llm_api,
-            num_reasks,
-            prompt_params,
-            full_schema_reask,
-            *args,
-            **kwargs,
-        )
-
-    def _sync_parse(
-        self,
-        llm_output: str,
-        metadata: Dict,
-        llm_api: Optional[Callable],
-        num_reasks: int,
-        prompt_params: Dict,
-        full_schema_reask: bool,
-        call_log: Call,
-        *args,
-        **kwargs,
-    ) -> ValidationOutcome[OT]:
-        """Alternate flow to using Guard where the llm_output is known.
-
-        Args:
-            llm_output: The output from the LLM.
-            llm_api: The LLM API to use to re-ask the LLM.
-            num_reasks: The max times to re-ask the LLM for invalid output.
-
-        Returns:
-            The validated response.
-        """
-        runner = Runner(
-            messages=kwargs.pop("messages", None),
-            api=get_llm_ask(llm_api, *args, **kwargs) if llm_api else None,
-            messages_schema=self.rail.messages_schema,
-            output_schema=self.rail.output_schema,
-            num_reasks=num_reasks,
-            metadata=metadata,
-            output=llm_output,
-            base_model=self.base_model,
-            full_schema_reask=full_schema_reask,
-            disable_tracer=self._disable_tracer,
-=======
         final_num_reasks = (
             num_reasks
             if num_reasks is not None
@@ -1319,39 +966,17 @@
             else 0
             if llm_api is None
             else 1
->>>>>>> 00ae4acb
-        )
-        default_prompt = self._exec_opts.prompt if llm_api else None
-        prompt = kwargs.pop("prompt", default_prompt)
-
-        default_instructions = self._exec_opts.instructions if llm_api else None
-        instructions = kwargs.pop("instructions", default_instructions)
-
-        default_msg_history = self._exec_opts.msg_history if llm_api else None
-        msg_history = kwargs.pop("msg_history", default_msg_history)
-
-<<<<<<< HEAD
-        Returns:
-            The validated response.
-        """
-        runner = AsyncRunner(
-            prompt=kwargs.pop("prompt", None),
-            messages=kwargs.pop("messages", None),
-            api=get_async_llm_ask(llm_api, *args, **kwargs) if llm_api else None,
-            messages_schema=self.rail.messages_schema,
-            output_schema=self.rail.output_schema,
-            num_reasks=num_reasks,
-=======
+        )
+        default_messages = self._exec_opts.messages if llm_api else None
+        messages = kwargs.pop("messages", default_messages)
+
         return self._execute(
             *args,
             llm_output=llm_output,
             llm_api=llm_api,
             prompt_params=prompt_params,
             num_reasks=final_num_reasks,
-            prompt=prompt,
-            instructions=instructions,
-            msg_history=msg_history,
->>>>>>> 00ae4acb
+            messages=messages,
             metadata=metadata,
             full_schema_reask=full_schema_reask,
             **kwargs,
@@ -1360,38 +985,16 @@
     def __add_validator(self, validator: Validator, on: str = "output"):
         if on not in [
             "output",
-            "prompt",
-            "instructions",
-            "msg_history",
+            "messages",
         ] and not on.startswith("$"):
             warnings.warn(
                 f"Unusual 'on' value: {on}!"
                 "This value is typically one of "
-                "'output', 'prompt', 'instructions', 'msg_history') "
+                "'output', 'messages') "
                 "or a JSON path starting with '$.'",
                 UserWarning,
             )
 
-<<<<<<< HEAD
-        if on == "messages":
-            # If the msg_history schema exists, add the validator to it
-            if self.rail.messages_schema:
-                self.rail.messages_schema.root_datatype.validators.append(validator)
-            else:
-                # Otherwise, create a new schema with the validator
-                schema = StringSchema.from_string(
-                    validators=[validator],
-                )
-                self.rail.messages_schema = schema
-        elif on == "output":
-            self._validators.append(validator)
-            self.rail.output_schema.root_datatype.validators.append(validator)
-        else:
-            raise ValueError(
-                """Invalid value for `on`. Must be one of the following:
-                'output', 'messages'."""
-            )
-=======
         if on == "output":
             on = "$"
 
@@ -1405,7 +1008,6 @@
         self._validator_map[on] = self._validator_map.get(on, [])
         self._validator_map[on].append(validator)
         self._validators.append(validator)
->>>>>>> 00ae4acb
 
     @overload
     def use(self, validator: Validator, *, on: str = "output") -> "Guard": ...
@@ -1461,26 +1063,6 @@
         return self
 
     def validate(self, llm_output: str, *args, **kwargs) -> ValidationOutcome[str]:
-<<<<<<< HEAD
-        if (
-            not self.rail
-            or self.rail.output_schema.root_datatype.validators != self._validators
-        ):
-            self.rail = Rail.from_string_validators(
-                validators=self._validators,
-                reask_prompt=(
-                    self.rail.output_schema.reask_prompt_template.source
-                    if self.rail.output_schema.reask_prompt_template
-                    else None
-                ),
-                reask_instructions=self.rail.output_schema.reask_instructions_template.source
-                if self.rail.output_schema.reask_instructions_template
-                else None,
-            )
-            self._save()
-
-=======
->>>>>>> 00ae4acb
         return self.parse(llm_output=llm_output, *args, **kwargs)
 
     # No call support for this until
@@ -1535,13 +1117,8 @@
                     inputs=Inputs(
                         llm_api=llm_api,
                         llm_output=llm_output,
-                        instructions=(
-                            Instructions(h.instructions) if h.instructions else None
-                        ),
-                        prompt=(
-                            Prompt(h.prompt.source)  # type: ignore
-                            if h.prompt
-                            else None
+                        messages=(
+                            Messages(h.messages) if h.messages else None
                         ),
                         prompt_params=prompt_params,
                         num_reasks=(num_reasks or 0),
