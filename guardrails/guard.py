import asyncio
import contextvars
import json
import os
from builtins import id as object_id
from string import Template
from typing import (
    Any,
    Awaitable,
    Callable,
    Dict,
    Generic,
    Iterable,
    List,
    Optional,
    Sequence,
    Type,
    Union,
    cast,
    overload,
)
import warnings
from langchain_core.runnables import Runnable

from guardrails_api_client import (
    Guard as IGuard,
    GuardHistory,
    ValidatorReference,
    ValidatePayload,
    ValidationType,
    SimpleTypes,
)
<<<<<<< HEAD
from guardrails_api_client.types import UNSET
from langchain_core.messages import BaseMessage
from langchain_core.runnables import Runnable, RunnableConfig
from pydantic import BaseModel
from typing_extensions import deprecated  # type: ignore
=======
from pydantic import field_validator
from pydantic.config import ConfigDict
>>>>>>> 931b8b4d

from guardrails.api_client import GuardrailsApiClient
from guardrails.classes.output_type import OT
from guardrails.classes.validation_outcome import ValidationOutcome
from guardrails.classes.validation.validation_result import FailResult
from guardrails.classes.credentials import Credentials
from guardrails.classes.execution import GuardExecutionOptions
from guardrails.classes.generic import Stack
from guardrails.classes.history import Call
from guardrails.classes.history.call_inputs import CallInputs
from guardrails.classes.history.inputs import Inputs
from guardrails.classes.history.iteration import Iteration
from guardrails.classes.history.outputs import Outputs
from guardrails.classes.output_type import OutputTypes
from guardrails.classes.schema.processed_schema import ProcessedSchema
from guardrails.classes.schema.model_schema import ModelSchema
from guardrails.llm_providers import (
    get_async_llm_ask,
    get_llm_api_enum,
    get_llm_ask,
    model_is_supported_server_side,
)
from guardrails.logger import logger, set_scope
from guardrails.prompt import Instructions, Prompt
from guardrails.run import AsyncRunner, Runner, StreamRunner
from guardrails.schema.primitive_schema import primitive_to_schema
from guardrails.schema.pydantic_schema import pydantic_model_to_schema
from guardrails.schema.rail_schema import rail_file_to_schema, rail_string_to_schema
from guardrails.schema.validator import SchemaValidationError, validate_json_schema
from guardrails.stores.context import (
    Tracer,
    Context,
    get_call_kwarg,
    get_tracer_context,
    set_call_kwargs,
    set_tracer,
    set_tracer_context,
)
from guardrails.types.pydantic import ModelOrListOfModels
from guardrails.utils.naming_utils import random_id
from guardrails.utils.safe_get import safe_get
from guardrails.utils.api_utils import extract_serializeable_metadata
from guardrails.utils.hub_telemetry_utils import HubTelemetry
from guardrails.classes.llm.llm_response import LLMResponse
from guardrails.actions.reask import FieldReAsk
from guardrails.utils.validator_utils import (
    get_validator,
    parse_validator_reference,
    verify_metadata_requirements,
)
from guardrails.validator_base import Validator
from guardrails.types import (
    UseManyValidatorTuple,
    UseManyValidatorSpec,
    UseValidatorSpec,
    ValidatorMap,
)


class Guard(IGuard, Generic[OT]):
    """The Guard class.

    This class is the main entry point for using Guardrails. It can be
    initialized by one of the following patterns:

    - `Guard().use(...)`
    - `Guard().use_many(...)`
    - `Guard.from_string(...)`
    - `Guard.from_pydantic(...)`
    - `Guard.from_rail(...)`
    - `Guard.from_rail_string(...)`

    The `__call__`
    method functions as a wrapper around LLM APIs. It takes in an LLM
    API, and optional prompt parameters, and returns a ValidationOutcome
    class that contains the raw output from
    the LLM, the validated output, as well as other helpful information.
    """

    validators: List[ValidatorReference]
    output_schema: ModelSchema

    # Pydantic Config
    model_config = ConfigDict(arbitrary_types_allowed=True)

    def __init__(
        self,
        *,
        id: Optional[str] = None,
        name: Optional[str] = None,
        description: Optional[str] = None,
        validators: Optional[List[ValidatorReference]] = None,
        output_schema: Optional[Dict[str, Any]] = None,
    ):
        """Initialize the Guard with validators and an output schema."""

        # Shared Interface Properties
        id = id or random_id()
        name = name or f"gr-{id}"

        # Defaults
        validators = validators or []
        output_schema = output_schema or {"type": "string"}

        # Init ModelSchema class
        schema_with_type = {**output_schema}
        output_schema_type = output_schema.get("type")
        if output_schema_type:
            schema_with_type["type"] = ValidationType.from_dict(output_schema_type)
        model_schema = ModelSchema(**schema_with_type)

        # Super Init
        super().__init__(
            id=id,
            name=name,
            description=description,
            validators=validators,
            output_schema=model_schema,
            i_history=GuardHistory([]),  # type: ignore
        )

        ### Public ###
        ## Assigned in super ##
        # self.id: Optional[str] = None
        # self.name: Optional[str] = None
        # self.description: Optional[str] = None
        # self.validators: Optional[List[ValidatorReference]] = []
        # self.output_schema: Optional[ModelSchema] = None

        ### Legacy ##
        self._num_reasks = None
        self._rail: Optional[str] = None
        self._base_model: Optional[ModelOrListOfModels] = None

        ### Private ###
        self._validator_map: ValidatorMap = {}
        self._validators: List[Validator] = []
        self._output_type: OutputTypes = OutputTypes.__from_json_schema__(output_schema)
        self._exec_opts: GuardExecutionOptions = GuardExecutionOptions()
        self._tracer: Optional[Tracer] = None
        self._tracer_context: Optional[Context] = None
        self._hub_telemetry: HubTelemetry
        self._user_id: Optional[str] = None
        self._api_client: Optional[GuardrailsApiClient] = None
        self._allow_metrics_collection: Optional[bool] = None

        # TODO: Support a sink for history so that it is not solely held in memory
        self._history: Stack[Call] = Stack()

        # Gaurdrails As A Service Initialization
        api_key = os.environ.get("GUARDRAILS_API_KEY")
        if api_key is not None:
            self._api_client = GuardrailsApiClient(api_key=api_key)
            self.upsert_guard()

    @property
    def history(self):
        return self._history

    @field_validator("output_schema")
    @classmethod
    def must_be_valid_json_schema(
        cls, output_schema: Optional[ModelSchema] = None
    ) -> Optional[ModelSchema]:
        if output_schema:
            try:
                validate_json_schema(output_schema.to_dict())
            except SchemaValidationError as e:
                raise ValueError(f"{str(e)}\n{json.dumps(e.fields, indent=2)}")
        return output_schema

    def configure(
        self,
        *,
        num_reasks: Optional[int] = None,
        tracer: Optional[Tracer] = None,
        allow_metrics_collection: Optional[bool] = None,
    ):
        """Configure the Guard."""
        if num_reasks:
            self._set_num_reasks(num_reasks)
        if tracer:
            self._set_tracer(tracer)
        self._configure_telemtry(allow_metrics_collection)

    def _set_num_reasks(self, num_reasks: Optional[int] = 1):
        self._num_reasks = num_reasks

    def _set_tracer(self, tracer: Optional[Tracer] = None) -> None:
        self._tracer = tracer
        set_tracer(tracer)
        set_tracer_context()
        self._tracer_context = get_tracer_context()

    def _configure_telemtry(
        self, allow_metrics_collection: Optional[bool] = None
    ) -> None:
        credentials = None
        if allow_metrics_collection is None:
            credentials = Credentials.from_rc_file(logger)
            # TODO: Check credentials.enable_metrics after merge from main
            allow_metrics_collection = credentials.no_metrics is False

        self._allow_metrics_collection = allow_metrics_collection

        if allow_metrics_collection:
            if not credentials:
                credentials = Credentials.from_rc_file(logger)
            # Get unique id of user from credentials
            self._user_id = credentials.id or ""
            # Initialize Hub Telemetry singleton and get the tracer
            self._hub_telemetry = HubTelemetry()

    def _fill_validator_map(self):
        for ref in self.validators:
            entry: List[Validator] = self._validator_map.get(ref.on, [])  # type: ignore
            # Check if the validator from the reference
            #   has an instance in the validator_map
            v = safe_get(
                [
                    v
                    for v in entry
                    if (
                        v.rail_alias == ref.id
                        and v.on_fail_descriptor == ref.on_fail
                        and v.get_args() == ref.kwargs
                    )
                ],
                0,
            )
            if not v:
                validator = parse_validator_reference(ref)
                if validator:
                    entry.append(validator)
                self._validator_map[ref.on] = entry  # type: ignore

    def _fill_validators(self):
        self._validators = [
            v
            for v_list in [self._validator_map[k] for k in self._validator_map]
            for v in v_list
        ]

    # FIXME: What do we want this to look like now?
    def __repr__(self):
        return f"Guard(RAIL={self._rail})"

    # FIXME: What do we want this to look like now?
    def __rich_repr__(self):
        yield "RAIL", self._rail

    def __stringify__(self):
        if self._output_type == OutputTypes.STRING:
            template = Template(
                """
                Guard {
                    validators: [
                        ${validators}
                    ]
                }
                    """
            )
            return template.safe_substitute(
                {
                    "validators": ",\n".join(
                        [v.__stringify__() for v in self._validators]
                    )
                }
            )
        return self.__repr__()

    @classmethod
    def _from_rail_schema(
        cls,
        schema: ProcessedSchema,
        rail: str,
        *,
        num_reasks: Optional[int] = None,
        tracer: Optional[Tracer] = None,
        name: Optional[str] = None,
        description: Optional[str] = None,
    ):
        guard = cls(
            name=name,
            description=description,
            output_schema=schema.json_schema,
            validators=schema.validators,
        )
        if schema.output_type == OutputTypes.STRING:
            guard = cast(Guard[str], guard)
        elif schema.output_type == OutputTypes.LIST:
            guard = cast(Guard[List], guard)
        else:
            guard = cast(Guard[Dict], guard)
        guard.configure(num_reasks=num_reasks, tracer=tracer)
        guard._validator_map = schema.validator_map
        guard._exec_opts = schema.exec_opts
        guard._output_type = schema.output_type
        guard._rail = rail
        guard._fill_validators()
        return guard

    @classmethod
    def from_rail(
        cls,
        rail_file: str,
        *,
        num_reasks: Optional[int] = None,
        tracer: Optional[Tracer] = None,
        name: Optional[str] = None,
        description: Optional[str] = None,
    ):
        """Create a Schema from a `.rail` file.

        Args:
            rail_file: The path to the `.rail` file.
            num_reasks (int, optional): The max times to re-ask the LLM if validation fails. Deprecated
            tracer (Tracer, optional): An OpenTelemetry tracer to use for metrics and traces. Defaults to None.
            name (str, optional): A unique name for this Guard. Defaults to `gr-` + the object id.
            description (str, optional): A description for this Guard. Defaults to None.

        Returns:
            An instance of the `Guard` class.
        """  # noqa

        if num_reasks:
            warnings.warn(
                "Setting num_reasks during initialization is deprecated"
                " and will be removed in 0.6.x!"
                "We recommend setting num_reasks when calling guard()"
                " or guard.parse() instead."
                "If you insist on setting it at the Guard level,"
                " use 'Guard.configure()'.",
                DeprecationWarning,
            )

        # We have to set the tracer in the ContextStore before the Rail,
        #   and therefore the Validators, are initialized
        cls._set_tracer(cls, tracer)  # type: ignore

        schema = rail_file_to_schema(rail_file)
        return cls._from_rail_schema(
            schema,
            rail=rail_file,
            num_reasks=num_reasks,
            tracer=tracer,
            name=name,
            description=description,
        )

    @classmethod
    def from_rail_string(
        cls,
        rail_string: str,
        *,
        num_reasks: Optional[int] = None,
        tracer: Optional[Tracer] = None,
        name: Optional[str] = None,
        description: Optional[str] = None,
    ):
        """Create a Schema from a `.rail` string.

        Args:
            rail_string: The `.rail` string.
            num_reasks (int, optional): The max times to re-ask the LLM if validation fails. Deprecated
            tracer (Tracer, optional): An OpenTelemetry tracer to use for metrics and traces. Defaults to None.
            name (str, optional): A unique name for this Guard. Defaults to `gr-` + the object id.
            description (str, optional): A description for this Guard. Defaults to None.

        Returns:
            An instance of the `Guard` class.
        """  # noqa

        if num_reasks:
            warnings.warn(
                "Setting num_reasks during initialization is deprecated"
                " and will be removed in 0.6.x!"
                "We recommend setting num_reasks when calling guard()"
                " or guard.parse() instead."
                "If you insist on setting it at the Guard level,"
                " use 'Guard.configure()'.",
                DeprecationWarning,
            )

        # We have to set the tracer in the ContextStore before the Rail,
        #   and therefore the Validators, are initialized
        cls._set_tracer(cls, tracer)  # type: ignore

        schema = rail_string_to_schema(rail_string)
        return cls._from_rail_schema(
            schema,
            rail=rail_string,
            num_reasks=num_reasks,
            tracer=tracer,
            name=name,
            description=description,
        )

    @classmethod
    def from_pydantic(
        cls,
        output_class: ModelOrListOfModels,
        *,
        prompt: Optional[str] = None,  # deprecate this too
        instructions: Optional[str] = None,  # deprecate this too
        num_reasks: Optional[int] = None,
        reask_prompt: Optional[str] = None,  # deprecate this too
        reask_instructions: Optional[str] = None,  # deprecate this too
        tracer: Optional[Tracer] = None,
        name: Optional[str] = None,
        description: Optional[str] = None,
    ):
<<<<<<< HEAD
        """Create a Guard instance from a Pydantic model and prompt."""
=======
        """Create a Guard instance from a Pydantic model.

        Args:
            output_class: (Union[Type[BaseModel], List[Type[BaseModel]]]): The pydantic model that describes
            the desired structure of the output.
            prompt (str, optional): The prompt used to generate the string. Defaults to None.
            instructions (str, optional): Instructions for chat models. Defaults to None.
            reask_prompt (str, optional): An alternative prompt to use during reasks. Defaults to None.
            reask_instructions (str, optional): Alternative instructions to use during reasks. Defaults to None.
            num_reasks (int, optional): The max times to re-ask the LLM if validation fails. Deprecated
            tracer (Tracer, optional): An OpenTelemetry tracer to use for metrics and traces. Defaults to None.
            name (str, optional): A unique name for this Guard. Defaults to `gr-` + the object id.
            description (str, optional): A description for this Guard. Defaults to None.
        """  # noqa

        if num_reasks:
            warnings.warn(
                "Setting num_reasks during initialization is deprecated"
                " and will be removed in 0.6.x!"
                "We recommend setting num_reasks when calling guard()"
                " or guard.parse() instead."
                "If you insist on setting it at the Guard level,"
                " use 'Guard.configure()'.",
                DeprecationWarning,
            )

>>>>>>> 931b8b4d
        # We have to set the tracer in the ContextStore before the Rail,
        #   and therefore the Validators, are initialized
        cls._set_tracer(cls, tracer)  # type: ignore

        schema = pydantic_model_to_schema(output_class)
        exec_opts = GuardExecutionOptions(
            prompt=prompt,
            instructions=instructions,
            reask_prompt=reask_prompt,
            reask_instructions=reask_instructions,
        )
        guard = cls(
            name=name,
            description=description,
            output_schema=schema.json_schema,
            validators=schema.validators,
        )
        if schema.output_type == OutputTypes.LIST:
            guard = cast(Guard[List], guard)
        else:
            guard = cast(Guard[Dict], guard)
        guard.configure(num_reasks=num_reasks, tracer=tracer)
        guard._validator_map = schema.validator_map
        guard._exec_opts = exec_opts
        guard._output_type = schema.output_type
        guard._base_model = output_class
        guard._fill_validators()
        return guard

    @classmethod
    def from_string(
        cls,
        validators: Sequence[Validator],
        *,
        string_description: Optional[str] = None,
        prompt: Optional[str] = None,  # deprecate this too
        instructions: Optional[str] = None,  # deprecate this too
        reask_prompt: Optional[str] = None,  # deprecate this too
        reask_instructions: Optional[str] = None,  # deprecate this too
        num_reasks: Optional[int] = None,
        tracer: Optional[Tracer] = None,
        name: Optional[str] = None,
        description: Optional[str] = None,
    ):
        """Create a Guard instance for a string response.

        Args:
            validators: (List[Validator]): The list of validators to apply to the string output.
            string_description (str, optional): A description for the string to be generated. Defaults to None.
            prompt (str, optional): The prompt used to generate the string. Defaults to None.
            instructions (str, optional): Instructions for chat models. Defaults to None.
            reask_prompt (str, optional): An alternative prompt to use during reasks. Defaults to None.
            reask_instructions (str, optional): Alternative instructions to use during reasks. Defaults to None.
            num_reasks (int, optional): The max times to re-ask the LLM if validation fails. Deprecated
            tracer (Tracer, optional): An OpenTelemetry tracer to use for metrics and traces. Defaults to None.
            name (str, optional): A unique name for this Guard. Defaults to `gr-` + the object id.
            description (str, optional): A description for this Guard. Defaults to None.
        """  # noqa

        if num_reasks:
            warnings.warn(
                "Setting num_reasks during initialization is deprecated"
                " and will be removed in 0.6.x!"
                "We recommend setting num_reasks when calling guard()"
                " or guard.parse() instead."
                "If you insist on setting it at the Guard level,"
                " use 'Guard.configure()'.",
                DeprecationWarning,
            )

        # This might not be necessary anymore
        cls._set_tracer(cls, tracer)  # type: ignore

        schema = primitive_to_schema(
            list(validators), type=SimpleTypes.STRING, description=string_description
        )
        exec_opts = GuardExecutionOptions(
            prompt=prompt,
            instructions=instructions,
            reask_prompt=reask_prompt,
            reask_instructions=reask_instructions,
        )
        guard = cast(
            Guard[str],
            cls(
                name=name,
                description=description,
                output_schema=schema.json_schema,
                validators=schema.validators,
            ),
        )
        guard.configure(num_reasks=num_reasks, tracer=tracer)
        guard._validator_map = schema.validator_map
        guard._exec_opts = exec_opts
        guard._output_type = schema.output_type
        guard._fill_validators()
        return guard

    def _execute(
        self,
        *args,
        llm_api: Optional[Union[Callable, Callable[[Any], Awaitable[Any]]]] = None,
        llm_output: Optional[str] = None,
        prompt_params: Optional[Dict] = None,
        num_reasks: Optional[int] = None,
        prompt: Optional[str] = None,
        instructions: Optional[str] = None,
        msg_history: Optional[List[Dict]] = None,
        metadata: Optional[Dict],
        full_schema_reask: Optional[bool] = None,
        **kwargs,
    ) -> Union[
        ValidationOutcome[OT],
        Iterable[ValidationOutcome[OT]],
        Awaitable[ValidationOutcome[OT]],
    ]:
        self._fill_validator_map()
        self._fill_validators()
        metadata = metadata or {}
        if not llm_api and not llm_output:
            raise RuntimeError("'llm_api' or 'llm_output' must be provided!")
        if not llm_output and llm_api and not (prompt or msg_history):
            raise RuntimeError(
                "'prompt' or 'msg_history' must be provided in order to call an LLM!"
            )

        # check if validator requirements are fulfilled
        missing_keys = verify_metadata_requirements(metadata, self._validators)
        if missing_keys:
            raise ValueError(
                f"Missing required metadata keys: {', '.join(missing_keys)}"
            )

        def __exec(
            self: Guard,
            *args,
            llm_api: Optional[Union[Callable, Callable[[Any], Awaitable[Any]]]] = None,
            llm_output: Optional[str] = None,
            prompt_params: Optional[Dict] = None,
            num_reasks: Optional[int] = None,
            prompt: Optional[str] = None,
            instructions: Optional[str] = None,
            msg_history: Optional[List[Dict]] = None,
            metadata: Optional[Dict] = None,
            full_schema_reask: Optional[bool] = None,
            **kwargs,
        ):
            prompt_params = prompt_params or {}
            metadata = metadata or {}
            if full_schema_reask is None:
                full_schema_reask = self._base_model is not None

            if self._allow_metrics_collection and self._hub_telemetry:
                # Create a new span for this guard call
                llm_api_str = ""
                if llm_api:
                    llm_api_module_name = (
                        llm_api.__module__ if hasattr(llm_api, "__module__") else ""
                    )
                    llm_api_name = (
                        llm_api.__name__
                        if hasattr(llm_api, "__name__")
                        else type(llm_api).__name__
                    )
                    llm_api_str = f"{llm_api_module_name}.{llm_api_name}"
                self._hub_telemetry.create_new_span(
                    span_name="/guard_call",
                    attributes=[
                        ("guard_id", self.id),
                        ("user_id", self._user_id),
                        ("llm_api", llm_api_str if llm_api_str else "None"),
                        (
                            "custom_reask_prompt",
                            self._exec_opts.reask_prompt is not None,
                        ),
                        (
                            "custom_reask_instructions",
                            self._exec_opts.reask_instructions is not None,
                        ),
                    ],
                    is_parent=True,  # It will have children
                    has_parent=False,  # Has no parents
                )

            set_call_kwargs(kwargs)
            set_tracer(self._tracer)
            set_tracer_context(self._tracer_context)

            self._set_num_reasks(num_reasks=num_reasks)
            if self._num_reasks is None:
                raise RuntimeError(
                    "`num_reasks` is `None` after calling `configure()`. "
                    "This should never happen."
                )

            input_prompt = prompt or self._exec_opts.prompt
            input_instructions = instructions or self._exec_opts.instructions
            call_inputs = CallInputs(
                llm_api=llm_api,
                prompt=input_prompt,
                instructions=input_instructions,
                msg_history=msg_history,
                prompt_params=prompt_params,
                num_reasks=self._num_reasks,
                metadata=metadata,
                full_schema_reask=full_schema_reask,
                args=list(args),
                kwargs=kwargs,
            )
            call_log = Call(inputs=call_inputs)
            set_scope(str(object_id(call_log)))
            self._history.push(call_log)

            if self._api_client is not None and model_is_supported_server_side(
                llm_api, *args, **kwargs
            ):
                return self._call_server(
                    llm_output=llm_output,
                    llm_api=llm_api,
                    num_reasks=self._num_reasks,
                    prompt_params=prompt_params,
                    metadata=metadata,
                    full_schema_reask=full_schema_reask,
                    call_log=call_log,
                    *args,
                    **kwargs,
                )

            # If the LLM API is async, return a coroutine
            if asyncio.iscoroutinefunction(llm_api):
                return self._exec_async(
                    llm_api=llm_api,
                    llm_output=llm_output,
                    prompt_params=prompt_params,
                    num_reasks=self._num_reasks,
                    prompt=prompt,
                    instructions=instructions,
                    msg_history=msg_history,
                    metadata=metadata,
                    full_schema_reask=full_schema_reask,
                    call_log=call_log,
                    *args,
                    **kwargs,
                )
            # Otherwise, call the LLM synchronously
            return self._exec_sync(
                llm_api=llm_api,
                llm_output=llm_output,
                prompt_params=prompt_params,
                num_reasks=self._num_reasks,
                prompt=prompt,
                instructions=instructions,
                msg_history=msg_history,
                metadata=metadata,
                full_schema_reask=full_schema_reask,
                call_log=call_log,
                *args,
                **kwargs,
            )

        guard_context = contextvars.Context()
        return guard_context.run(
            __exec,
            self,
            llm_api=llm_api,
            llm_output=llm_output,
            prompt_params=prompt_params,
            num_reasks=num_reasks,
            prompt=prompt,
            instructions=instructions,
            msg_history=msg_history,
            metadata=metadata,
            full_schema_reask=full_schema_reask,
            *args,
            **kwargs,
        )

    def _exec_sync(
        self,
        *args,
        llm_api: Optional[Callable] = None,
        llm_output: Optional[str] = None,
        call_log: Call,  # Not optional, but internal
        prompt_params: Dict,  # Should be defined at this point
        num_reasks: int = 0,  # Should be defined at this point
        metadata: Dict,  # Should be defined at this point
        full_schema_reask: bool = False,  # Should be defined at this point
        prompt: Optional[str] = None,
        instructions: Optional[str] = None,
        msg_history: Optional[List[Dict]] = None,
        **kwargs,
    ) -> Union[ValidationOutcome[OT], Iterable[ValidationOutcome[OT]]]:
        api = get_llm_ask(llm_api, *args, **kwargs) if llm_api is not None else None

        # Check whether stream is set
        if kwargs.get("stream", False):
            # If stream is True, use StreamRunner
            runner = StreamRunner(
                output_type=self._output_type,
                output_schema=self.output_schema.to_dict(),
                num_reasks=num_reasks,
                validation_map=self._validator_map,
                prompt=prompt,
                instructions=instructions,
                msg_history=msg_history,
                api=api,
                metadata=metadata,
                output=llm_output,
                base_model=self._base_model,
                full_schema_reask=full_schema_reask,
                disable_tracer=(not self._allow_metrics_collection),
                exec_options=self._exec_opts,
            )
            return runner(call_log=call_log, prompt_params=prompt_params)
        else:
            # Otherwise, use Runner
            runner = Runner(
                output_type=self._output_type,
                output_schema=self.output_schema.to_dict(),
                num_reasks=num_reasks,
                validation_map=self._validator_map,
                prompt=prompt,
                instructions=instructions,
                msg_history=msg_history,
                api=api,
                metadata=metadata,
                output=llm_output,
                base_model=self._base_model,
                full_schema_reask=full_schema_reask,
                disable_tracer=(not self._allow_metrics_collection),
                exec_options=self._exec_opts,
            )
            call = runner(call_log=call_log, prompt_params=prompt_params)
            return ValidationOutcome[OT].from_guard_history(call)

    async def _exec_async(
        self,
        *args,
        llm_api: Callable[[Any], Awaitable[Any]],
        llm_output: Optional[str] = None,
        call_log: Call,
        prompt_params: Dict,  # Should be defined at this point
        num_reasks: int = 0,  # Should be defined at this point
        metadata: Dict,  # Should be defined at this point
        full_schema_reask: bool = False,  # Should be defined at this point
        prompt: Optional[str],
        instructions: Optional[str],
        msg_history: Optional[List[Dict]],
        **kwargs,
    ) -> ValidationOutcome[OT]:
        """Call the LLM asynchronously and validate the output.

        Args:
            llm_api: The LLM API to call asynchronously (e.g. openai.Completion.acreate)
            prompt_params: The parameters to pass to the prompt.format() method.
            num_reasks: The max times to re-ask the LLM for invalid output.
            prompt: The prompt to use for the LLM.
            instructions: Instructions for chat models.
            msg_history: The message history to pass to the LLM.
            metadata: Metadata to pass to the validators.
            full_schema_reask: When reasking, whether to regenerate the full schema
                               or just the incorrect values.
                               Defaults to `True` if a base model is provided,
                               `False` otherwise.

        Returns:
            The raw text output from the LLM and the validated output.
        """
        api = (
            get_async_llm_ask(llm_api, *args, **kwargs) if llm_api is not None else None
        )
        runner = AsyncRunner(
            output_type=self._output_type,
            output_schema=self.output_schema.to_dict(),
            num_reasks=num_reasks,
            validation_map=self._validator_map,
            prompt=prompt,
            instructions=instructions,
            msg_history=msg_history,
            api=api,
            metadata=metadata,
            output=llm_output,
            base_model=self._base_model,
            full_schema_reask=full_schema_reask,
            disable_tracer=(not self._allow_metrics_collection),
            exec_options=self._exec_opts,
        )
        # Why are we using a different method here instead of just overriding?
        call = await runner.async_run(call_log=call_log, prompt_params=prompt_params)
        return ValidationOutcome[OT].from_guard_history(call)

    @overload
    def __call__(
        self,
        llm_api: Callable,
        *args,
        prompt_params: Optional[Dict] = None,
        num_reasks: Optional[int] = None,
        prompt: Optional[str] = None,
        instructions: Optional[str] = None,
        msg_history: Optional[List[Dict]] = None,
        metadata: Optional[Dict] = None,
        full_schema_reask: Optional[bool] = None,
        stream: Optional[bool] = False,
        **kwargs,
    ) -> Union[ValidationOutcome[OT], Iterable[ValidationOutcome[OT]]]: ...

    @overload
    def __call__(
        self,
        llm_api: Callable[[Any], Awaitable[Any]],
        *args,
        prompt_params: Optional[Dict] = None,
        num_reasks: Optional[int] = None,
        prompt: Optional[str] = None,
        instructions: Optional[str] = None,
        msg_history: Optional[List[Dict]] = None,
        metadata: Optional[Dict] = None,
        full_schema_reask: Optional[bool] = None,
        **kwargs,
    ) -> Awaitable[ValidationOutcome[OT]]: ...

    def __call__(
        self,
        llm_api: Union[Callable, Callable[[Any], Awaitable[Any]]],
        *args,
        prompt_params: Optional[Dict] = None,
        num_reasks: Optional[int] = 1,
        prompt: Optional[str] = None,
        instructions: Optional[str] = None,
        msg_history: Optional[List[Dict]] = None,
        metadata: Optional[Dict] = None,
        full_schema_reask: Optional[bool] = None,
        **kwargs,
    ) -> Union[
        Union[ValidationOutcome[OT], Iterable[ValidationOutcome[OT]]],
        Awaitable[ValidationOutcome[OT]],
    ]:
        """Call the LLM and validate the output.

        Args:
            llm_api: The LLM API to call
                     (e.g. openai.Completion.create or openai.Completion.acreate)
            prompt_params: The parameters to pass to the prompt.format() method.
            num_reasks: The max times to re-ask the LLM for invalid output.
            prompt: The prompt to use for the LLM.
            instructions: Instructions for chat models.
            msg_history: The message history to pass to the LLM.
            metadata: Metadata to pass to the validators.
            full_schema_reask: When reasking, whether to regenerate the full schema
                               or just the incorrect values.
                               Defaults to `True` if a base model is provided,
                               `False` otherwise.

        Returns:
            The raw text output from the LLM and the validated output.
        """
        instructions = instructions or self._exec_opts.instructions
        prompt = prompt or self._exec_opts.prompt
        msg_history = msg_history or []
        if prompt is None:
            if msg_history is not None and not len(msg_history):
                raise RuntimeError(
                    "You must provide a prompt if msg_history is empty. "
                    "Alternatively, you can provide a prompt in the Schema constructor."
                )

        return self._execute(
            *args,
            llm_api=llm_api,
            prompt_params=prompt_params,
            num_reasks=num_reasks,
            prompt=prompt,
            instructions=instructions,
            msg_history=msg_history,
            metadata=metadata,
            full_schema_reask=full_schema_reask,
            **kwargs,
        )

    @overload
    def parse(
        self,
        llm_output: str,
        *args,
        metadata: Optional[Dict] = None,
        llm_api: None = None,
        num_reasks: Optional[int] = None,
        prompt_params: Optional[Dict] = None,
        full_schema_reask: Optional[bool] = None,
        **kwargs,
    ) -> ValidationOutcome[OT]: ...

    @overload
    def parse(
        self,
        llm_output: str,
        *args,
        metadata: Optional[Dict] = None,
        llm_api: Optional[Callable[[Any], Awaitable[Any]]] = ...,
        num_reasks: Optional[int] = None,
        prompt_params: Optional[Dict] = None,
        full_schema_reask: Optional[bool] = None,
        **kwargs,
    ) -> Awaitable[ValidationOutcome[OT]]: ...

    @overload
    def parse(
        self,
        llm_output: str,
        *args,
        metadata: Optional[Dict] = None,
        llm_api: Optional[Callable] = None,
        num_reasks: Optional[int] = None,
        prompt_params: Optional[Dict] = None,
        full_schema_reask: Optional[bool] = None,
        **kwargs,
    ) -> ValidationOutcome[OT]: ...

    def parse(
        self,
        llm_output: str,
        *args,
        metadata: Optional[Dict] = None,
        llm_api: Optional[Callable] = None,
        num_reasks: Optional[int] = None,
        prompt_params: Optional[Dict] = None,
        full_schema_reask: Optional[bool] = None,
        **kwargs,
    ) -> Union[ValidationOutcome[OT], Awaitable[ValidationOutcome[OT]]]:
        """Alternate flow to using Guard where the llm_output is known.

        Args:
            llm_output: The output being parsed and validated.
            metadata: Metadata to pass to the validators.
            llm_api: The LLM API to call
                     (e.g. openai.Completion.create or openai.Completion.acreate)
            num_reasks: The max times to re-ask the LLM for invalid output.
            prompt_params: The parameters to pass to the prompt.format() method.
            full_schema_reask: When reasking, whether to regenerate the full schema
                               or just the incorrect values.

        Returns:
            The validated response. This is either a string or a dictionary,
                determined by the object schema defined in the RAILspec.
        """
        final_num_reasks = (
            num_reasks
            if num_reasks is not None
            else self._num_reasks
            if self._num_reasks is not None
            else 0
            if llm_api is None
            else 1
        )
        default_prompt = self._exec_opts.prompt if llm_api else None
        prompt = kwargs.pop("prompt", default_prompt)

        default_instructions = self._exec_opts.instructions if llm_api else None
        instructions = kwargs.pop("instructions", default_instructions)

        default_msg_history = self._exec_opts.msg_history if llm_api else None
        msg_history = kwargs.pop("msg_history", default_msg_history)

        return self._execute(  # type: ignore # streams are supported for parse
            *args,
            llm_output=llm_output,
            llm_api=llm_api,
            prompt_params=prompt_params,
            num_reasks=final_num_reasks,
            prompt=prompt,
            instructions=instructions,
            msg_history=msg_history,
            metadata=metadata,
            full_schema_reask=full_schema_reask,
            **kwargs,
        )

    def error_spans_in_output(self):
        try:
            call = self.history.last
            if call:
                iter = call.iterations.last
                if iter:
                    llm_spans = iter.error_spans_in_output
                    return llm_spans
            return []
        except (AttributeError, TypeError):
            return []

    def __add_validator(self, validator: Validator, on: str = "output"):
        if on not in [
            "output",
            "prompt",
            "instructions",
            "msg_history",
        ] and not on.startswith("$"):
            warnings.warn(
                f"Unusual 'on' value: {on}!"
                "This value is typically one of "
                "'output', 'prompt', 'instructions', 'msg_history') "
                "or a JSON path starting with '$.'",
                UserWarning,
            )

        if on == "output":
            on = "$"

        validator_reference = ValidatorReference(
            id=validator.rail_alias,
            on=on,
            on_fail=validator.on_fail_descriptor,  # type: ignore
            kwargs=validator.get_args(),
        )
        self.validators.append(validator_reference)
        self._validator_map[on] = self._validator_map.get(on, [])
        self._validator_map[on].append(validator)
        self._validators.append(validator)

    @overload
    def use(self, validator: Validator, *, on: str = "output") -> "Guard": ...

    @overload
    def use(
        self, validator: Type[Validator], *args, on: str = "output", **kwargs
    ) -> "Guard": ...

    def use(
        self,
        validator: UseValidatorSpec,
        *args,
        on: str = "output",
        **kwargs,
    ) -> "Guard":
        """Use a validator to validate either of the following:
        - The output of an LLM request
        - The prompt
        - The instructions
        - The message history

        *Note*: For on="output", `use` is only available for string output types.

        Args:
            validator: The validator to use. Either the class or an instance.
            on: The part of the LLM request to validate. Defaults to "output".
        """
        hydrated_validator = get_validator(validator, *args, **kwargs)
        self.__add_validator(hydrated_validator, on=on)
        self._save()
        return self

    @overload
    def use_many(self, *validators: Validator, on: str = "output") -> "Guard": ...

    @overload
    def use_many(
        self,
        *validators: UseManyValidatorTuple,
        on: str = "output",
    ) -> "Guard": ...

    def use_many(
        self,
        *validators: UseManyValidatorSpec,
        on: str = "output",
    ) -> "Guard":
        """Use a validator to validate results of an LLM request."""
        # Loop through the validators
        for v in validators:
            hydrated_validator = get_validator(v)
            self.__add_validator(hydrated_validator, on=on)
        self._save()
        return self

    def validate(self, llm_output: str, *args, **kwargs) -> ValidationOutcome[OT]:
        return self.parse(llm_output=llm_output, *args, **kwargs)

    # No call support for this until
    # https://github.com/guardrails-ai/guardrails/pull/525 is merged
    # def __call__(self, llm_output: str, *args, **kwargs) -> ValidationOutcome[str]:
    #     return self.validate(llm_output, *args, **kwargs)

    # TODO: Test generated history and override to_dict if necessary
    # def to_dict(self) -> Dict[str, Any]:
    #     pass

    def upsert_guard(self):
        if self._api_client:
            self._api_client.upsert_guard(self)
        else:
            raise ValueError("Guard does not have an api client!")

    def _construct_history_from_server_response(
        self,
        *,
        validation_output: Optional[Any] = None,
        llm_api: Optional[Callable] = None,
        llm_output: Optional[str] = None,
        num_reasks: Optional[int] = None,
        prompt_params: Optional[Dict] = None,
        metadata: Optional[Dict] = None,
        full_schema_reask: Optional[bool] = True,
        call_log: Optional[Call],
        stream: Optional[bool] = False,
    ):
        # TODO: GET /guard/{guard-name}/history
        call_log = call_log or Call()
        if llm_api is not None:
            llm_api = get_llm_ask(llm_api)
            if asyncio.iscoroutinefunction(llm_api):
                llm_api = get_async_llm_ask(llm_api)
        session_history = (
            validation_output.session_history
            if validation_output is not None and validation_output.session_history
            else []
        )
        history: List[Call]
        for history in session_history:
            history_events: Optional[List[Any]] = (  # type: ignore
                history.history  # type: ignore
            )
            if history_events is None:
                continue

            iterations = [
                Iteration(
                    inputs=Inputs(
                        llm_api=llm_api,
                        llm_output=llm_output,
                        instructions=(
                            Instructions(h.instructions) if h.instructions else None
                        ),
                        prompt=(
                            Prompt(h.prompt.source)  # type: ignore
                            if h.prompt
                            else None
                        ),
                        prompt_params=prompt_params,
                        num_reasks=(num_reasks or 0),
                        metadata=metadata,
                        full_schema_reask=full_schema_reask,  # type: ignore
                    ),
                    outputs=Outputs(
                        llm_response_info=LLMResponse(
                            output=h.output  # type: ignore
                        ),
                        raw_output=h.output,
                        parsed_output=(
                            h.parsed_output.to_dict()
                            if isinstance(h.parsed_output, Any)
                            else h.parsed_output
                        ),
                        validation_output=(  # type: ignore
                            h.validated_output.to_dict()
                            if isinstance(h.validated_output, Any)
                            else h.validated_output
                        ),
                        reasks=list(
                            [
                                FieldReAsk(
                                    incorrect_value=r.to_dict().get("incorrect_value"),
                                    path=r.to_dict().get("path"),
                                    fail_results=[
                                        FailResult(
                                            error_message=r.to_dict().get(
                                                "error_message"
                                            ),
                                            fix_value=r.to_dict().get("fix_value"),
                                        )
                                    ],
                                )
                                for r in h.reasks  # type: ignore
                            ]
                            if h.reasks is not None
                            else []
                        ),
                    ),
                )
                for h in history_events
            ]
            call_log.iterations.extend(iterations)
            if self._history.length == 0:
                self._history.push(call_log)

    def _single_server_call(
        self,
        *,
        payload: Dict[str, Any],
        llm_output: Optional[str] = None,
        num_reasks: Optional[int] = None,
        prompt_params: Optional[Dict] = None,
        metadata: Optional[Dict] = {},
        full_schema_reask: Optional[bool] = True,
        call_log: Optional[Call],
        stream: Optional[bool] = False,
    ) -> ValidationOutcome[OT]:
        if self._api_client:
            validation_output: ValidationOutcome = self._api_client.validate(
                guard=self,  # type: ignore
                payload=ValidatePayload.from_dict(payload),  # type: ignore
                openai_api_key=get_call_kwarg("api_key"),
            )
            if not validation_output:
                return ValidationOutcome[OT](
                    raw_llm_output=None,
                    validated_output=None,
                    validation_passed=False,
                    error="The response from the server was empty!",
                )
            # TODO: Replace this with GET /guard/{guard_name}/history
            self._construct_history_from_server_response(
                validation_output=validation_output,
                llm_output=llm_output,
                num_reasks=num_reasks,
                prompt_params=prompt_params,
                metadata=metadata,
                full_schema_reask=full_schema_reask,
                call_log=call_log,
                stream=stream,
            )

            # Our interfaces are too different for this to work right now.
            # Once we move towards shared interfaces for both the open source
            # and the api we can re-enable this.
            # return ValidationOutcome[OT].from_guard_history(call_log)
            return ValidationOutcome[OT](
                raw_llm_output=validation_output.raw_llm_output,
                validated_output=cast(OT, validation_output.validated_output),
                validation_passed=validation_output.validation_passed,
            )
        else:
            raise ValueError("Guard does not have an api client!")

    def _stream_server_call(
        self,
        *,
        payload: Dict[str, Any],
        llm_output: Optional[str] = None,
        num_reasks: Optional[int] = None,
        prompt_params: Optional[Dict] = None,
        metadata: Optional[Dict] = {},
        full_schema_reask: Optional[bool] = True,
        call_log: Optional[Call],
        stream: Optional[bool] = False,
    ) -> Iterable[ValidationOutcome[OT]]:
        if self._api_client:
            validation_output: Optional[ValidationOutcome] = None
            response = self._api_client.stream_validate(
                guard=self,  # type: ignore
                payload=ValidatePayload.from_dict(payload),  # type: ignore
                openai_api_key=get_call_kwarg("api_key"),
            )
            for fragment in response:
                validation_output = fragment
                if validation_output is None:
                    yield ValidationOutcome[OT](
                        raw_llm_output=None,
                        validated_output=None,
                        validation_passed=False,
                        error="The response from the server was empty!",
                    )
                else:
                    yield ValidationOutcome[OT](
                        raw_llm_output=validation_output.raw_llm_output,
                        validated_output=cast(OT, validation_output.validated_output),
                        validation_passed=validation_output.validation_passed,
                    )
            if validation_output:
                # TODO: Replace this with GET /guard/{guard_name}/history
                self._construct_history_from_server_response(
                    validation_output=validation_output,
                    llm_output=llm_output,
                    num_reasks=num_reasks,
                    prompt_params=prompt_params,
                    metadata=metadata,
                    full_schema_reask=full_schema_reask,
                    call_log=call_log,
                    stream=stream,
                )
        else:
            raise ValueError("Guard does not have an api client!")

    def _call_server(
        self,
        *args,
        llm_output: Optional[str] = None,
        llm_api: Optional[Callable] = None,
        num_reasks: Optional[int] = None,
        prompt_params: Optional[Dict] = None,
        metadata: Optional[Dict] = {},
        full_schema_reask: Optional[bool] = True,
        call_log: Optional[Call],
        **kwargs,
    ) -> Union[ValidationOutcome[OT], Iterable[ValidationOutcome[OT]]]:
        if self._api_client:
            payload: Dict[str, Any] = {"args": list(args)}
            payload.update(**kwargs)
            if metadata:
                payload["metadata"] = extract_serializeable_metadata(metadata)
            if llm_output is not None:
                payload["llmOutput"] = llm_output
            if num_reasks is not None:
                payload["numReasks"] = num_reasks
            if prompt_params is not None:
                payload["promptParams"] = prompt_params
            if llm_api is not None:
                payload["llmApi"] = get_llm_api_enum(llm_api, *args, **kwargs)

            should_stream = kwargs.get("stream", False)
            if should_stream:
                return self._stream_server_call(
                    payload=payload,
                    llm_output=llm_output,
                    num_reasks=num_reasks,
                    prompt_params=prompt_params,
                    metadata=metadata,
                    full_schema_reask=full_schema_reask,
                    call_log=call_log,
                    stream=should_stream,
                )
            else:
                return self._single_server_call(
                    payload=payload,
                    llm_output=llm_output,
                    num_reasks=num_reasks,
                    prompt_params=prompt_params,
                    metadata=metadata,
                    full_schema_reask=full_schema_reask,
                    call_log=call_log,
                    stream=should_stream,
                )
        else:
            raise ValueError("Guard does not have an api client!")

    def _save(self):
        api_key = os.environ.get("GUARDRAILS_API_KEY")
        if api_key is not None:
            if self.name is None:
                self.name = f"gr-{str(self.id)}"
                logger.warn("Warning: No name passed to guard!")
                logger.warn(
                    "Use this auto-generated name to re-use this guard: {name}".format(
                        name=self.name
                    )
                )
            if not self._api_client:
                self._api_client = GuardrailsApiClient(api_key=api_key)
            self.upsert_guard()

    def to_runnable(self) -> Runnable:
        from guardrails.integrations.langchain.guard_runnable import GuardRunnable

        return GuardRunnable(self)

    # override IGuard.to_dict
    def to_dict(self) -> Dict[str, Any]:
        i_guard = IGuard(
            id=self.id,
            name=self.name,
            description=self.description,
            validators=self.validators,
            output_schema=self.output_schema,
            i_history=GuardHistory(list(self.history)),  # type: ignore
        )
        i_guard_dict = i_guard.to_dict()

        i_guard_dict["history"] = [
            call.to_dict() for call in i_guard_dict.get("history", [])
        ]

        return i_guard_dict

    # override IGuard.from_dict
    @classmethod
    def from_dict(cls, obj: Optional[Dict[str, Any]]) -> Optional["Guard"]:
        i_guard = IGuard.from_dict(obj)
        if not i_guard:
            return i_guard
        output_schema = (
            i_guard.output_schema.to_dict() if i_guard.output_schema else None
        )

        guard = cls(
            id=i_guard.id,
            name=i_guard.name,
            description=i_guard.description,
            validators=i_guard.validators,
            output_schema=output_schema,
        )
        i_history = (
            i_guard.i_history.actual_instance
            if i_guard.i_history and i_guard.i_history.actual_instance
            else []
        )
        guard._history = Stack(*i_history)
        return guard<|MERGE_RESOLUTION|>--- conflicted
+++ resolved
@@ -30,16 +30,8 @@
     ValidationType,
     SimpleTypes,
 )
-<<<<<<< HEAD
-from guardrails_api_client.types import UNSET
-from langchain_core.messages import BaseMessage
-from langchain_core.runnables import Runnable, RunnableConfig
-from pydantic import BaseModel
-from typing_extensions import deprecated  # type: ignore
-=======
 from pydantic import field_validator
 from pydantic.config import ConfigDict
->>>>>>> 931b8b4d
 
 from guardrails.api_client import GuardrailsApiClient
 from guardrails.classes.output_type import OT
@@ -452,9 +444,6 @@
         name: Optional[str] = None,
         description: Optional[str] = None,
     ):
-<<<<<<< HEAD
-        """Create a Guard instance from a Pydantic model and prompt."""
-=======
         """Create a Guard instance from a Pydantic model.
 
         Args:
@@ -481,7 +470,6 @@
                 DeprecationWarning,
             )
 
->>>>>>> 931b8b4d
         # We have to set the tracer in the ContextStore before the Rail,
         #   and therefore the Validators, are initialized
         cls._set_tracer(cls, tracer)  # type: ignore
