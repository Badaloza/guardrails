--- conflicted
+++ resolved
@@ -1,10 +1,6 @@
 import asyncio
 import contextvars
-<<<<<<< HEAD
-import logging
 import warnings
-=======
->>>>>>> 8022c6fd
 from typing import (
     Any,
     Awaitable,
