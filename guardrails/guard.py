--- conflicted
+++ resolved
@@ -1,14 +1,9 @@
 import asyncio
-<<<<<<< HEAD
-import warnings
-from contextvars import Context, ContextVar
-=======
 import contextvars
 import json
 import warnings
 from copy import deepcopy
 from string import Template
->>>>>>> cb013ae9
 from typing import (
     Any,
     Awaitable,
@@ -35,18 +30,14 @@
 from guardrails.classes.generic import Stack
 from guardrails.classes.history import Call
 from guardrails.classes.history.call_inputs import CallInputs
-<<<<<<< HEAD
 from guardrails.cli_dir.hub.credentials import Credentials
-=======
 from guardrails.errors import ValidationError
->>>>>>> cb013ae9
 from guardrails.llm_providers import get_async_llm_ask, get_llm_ask
 from guardrails.logger import logger, set_scope
 from guardrails.prompt import Instructions, Prompt
 from guardrails.rail import Rail
 from guardrails.run import AsyncRunner, Runner, StreamRunner
 from guardrails.schema import Schema, StringSchema
-<<<<<<< HEAD
 from guardrails.stores.context import (
     Tracer,
     get_tracer_context,
@@ -55,11 +46,8 @@
     set_tracer_context,
 )
 from guardrails.utils.hub_telemetry_utils import HubTelemetry
-from guardrails.validators import Validator
-=======
 from guardrails.utils.validator_utils import get_validator
 from guardrails.validator_base import Validator
->>>>>>> cb013ae9
 
 add_destinations(logger.debug)
 
@@ -81,15 +69,12 @@
     the LLM and the validated output.
     """
 
-<<<<<<< HEAD
     _tracer = None
     _tracer_context = None
     _hub_telemetry = None
     _guard_id = None
     _user_id = None
-=======
     _validators: List[Validator]
->>>>>>> cb013ae9
 
     def __init__(
         self,
@@ -111,7 +96,6 @@
         # TODO: Support a sink for history so that it is not solely held in memory
         self.history: Stack[Call] = Stack()
         self.base_model = base_model
-<<<<<<< HEAD
         self._set_tracer(tracer)
 
         # Get unique id of user from credentials
@@ -131,9 +115,7 @@
         #  if it is not disabled
         if not self._disable_tracer:
             self._hub_telemetry = HubTelemetry()
-=======
         self._validators = []
->>>>>>> cb013ae9
 
     @property
     def prompt_schema(self) -> Optional[StringSchema]:
@@ -496,7 +478,7 @@
                 **kwargs,
             )
 
-        guard_context = Context()
+        guard_context = contextvars.Context()
         return guard_context.run(
             __call,
             self,
@@ -775,7 +757,7 @@
             metadata = metadata or {}
             prompt_params = prompt_params or {}
 
-            context = ContextVar("kwargs")
+            context = contextvars.ContextVar("kwargs")
             context.set(kwargs)
 
             input_prompt = self.prompt._source if self.prompt else None
@@ -824,7 +806,7 @@
                 **kwargs,
             )
 
-        guard_context = Context()
+        guard_context = contextvars.Context()
         return guard_context.run(
             __parse,
             self,
