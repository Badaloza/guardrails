<<<<<<< HEAD
import os
from typing import (
    Any,
    AsyncIterable,
    Awaitable,
    Callable,
    Dict,
    Iterable,
    List,
    Optional,
    cast,
)

import openai
import openai.error
import tiktoken
=======
from typing import Any, Awaitable, Callable, Dict, List, Optional, cast

>>>>>>> f1f511c7
from pydantic import BaseModel

from guardrails.utils.llm_response import LLMResponse
from guardrails.utils.openai_utils import (
    AsyncOpenAIClient,
    OpenAIClient,
    get_static_openai_acreate_func,
    get_static_openai_chat_acreate_func,
    get_static_openai_chat_create_func,
    get_static_openai_create_func,
)
from guardrails.utils.pydantic_utils import convert_pydantic_model_to_openai_fn


class PromptCallableException(Exception):
    pass


def num_tokens_from_string(text: str, model_name: str) -> int:
    """Returns the number of tokens in a text string.

    Supported for OpenAI models only. This is a helper function
    that is required when OpenAI's `stream` parameter is set to `True`,
    because OpenAI does not return the number of tokens in that case.
    Requires the `tiktoken` package to be installed.

    Args:
        text (str): The text string to count the number of tokens in.
        model_name (str): The name of the OpenAI model to use.

    Returns:
        num_tokens (int): The number of tokens in the text string.
    """
    encoding = tiktoken.encoding_for_model(model_name)
    num_tokens = len(encoding.encode(text))
    return num_tokens


def num_tokens_from_messages(
    messages: List[Dict[str, str]], model: str = "gpt-3.5-turbo-0613"
) -> int:
    """Return the number of tokens used by a list of messages."""
    try:
        encoding = tiktoken.encoding_for_model(model)
    except KeyError:
        print("Warning: model not found. Using cl100k_base encoding.")
        encoding = tiktoken.get_encoding("cl100k_base")
    if model in {
        "gpt-3.5-turbo-0613",
        "gpt-3.5-turbo-16k-0613",
        "gpt-4-0314",
        "gpt-4-32k-0314",
        "gpt-4-0613",
        "gpt-4-32k-0613",
    }:
        tokens_per_message = 3
        tokens_per_name = 1
    elif model == "gpt-3.5-turbo-0301":
        tokens_per_message = (
            4  # every message follows <|start|>{role/name}\n{content}<|end|>\n
        )
        tokens_per_name = -1  # if there's a name, the role is omitted
    elif "gpt-3.5-turbo" in model:
        print(
            """Warning: gpt-3.5-turbo may update over time.
            Returning num tokens assuming gpt-3.5-turbo-0613."""
        )
        return num_tokens_from_messages(messages, model="gpt-3.5-turbo-0613")
    elif "gpt-4" in model:
        print(
            """Warning: gpt-4 may update over time.
            Returning num tokens assuming gpt-4-0613."""
        )
        return num_tokens_from_messages(messages, model="gpt-4-0613")
    else:
        raise NotImplementedError(
            f"""num_tokens_from_messages() is not implemented for model {model}.
            See https://github.com/openai/openai-python/blob/main/chatml.md for
            information on how messages are converted to tokens."""
        )

    num_tokens = 0
    for message in messages:
        num_tokens += tokens_per_message
        for key, value in message.items():
            num_tokens += len(encoding.encode(value))
            if key == "name":
                num_tokens += tokens_per_name

    # every reply is primed with <|start|>assistant<|message|>
    num_tokens += 3
    return num_tokens


###
# Synchronous wrappers
###


class PromptCallableBase:
    """A wrapper around a callable that takes in a prompt.

    Catches exceptions to let the user know clearly if the callable
    failed, and how to fix it.
    """

    def __init__(self, *args, **kwargs):
        self.init_args = args
        self.init_kwargs = kwargs

    def _invoke_llm(self, *args, **kwargs) -> LLMResponse:
        raise NotImplementedError

    def __call__(self, *args, **kwargs) -> LLMResponse:
        try:
            result = self._invoke_llm(
                *self.init_args, *args, **self.init_kwargs, **kwargs
            )
        except Exception as e:
            raise PromptCallableException(
                "The callable `fn` passed to `Guard(fn, ...)` failed"
                f" with the following error: `{e}`. "
                "Make sure that `fn` can be called as a function that"
                " takes in a single prompt string "
                "and returns a string."
            )
        if not isinstance(result, LLMResponse):
            raise PromptCallableException(
                "The callable `fn` passed to `Guard(fn, ...)` returned"
                f" a non-string value: {result}. "
                "Make sure that `fn` can be called as a function that"
                " takes in a single prompt string "
                "and returns a string."
            )
        return result


def nonchat_prompt(prompt: str, instructions: Optional[str] = None) -> str:
    """Prepare final prompt for nonchat engine."""
    if instructions:
        prompt = "\n\n".join([instructions, prompt])
    return prompt


def chat_prompt(
    prompt: Optional[str],
    instructions: Optional[str] = None,
    msg_history: Optional[List[Dict]] = None,
) -> List[Dict[str, str]]:
    """Prepare final prompt for chat engine."""
    if msg_history:
        return msg_history
    if prompt is None:
        raise PromptCallableException(
            "You must pass in either `text` or `msg_history` to `guard.__call__`."
        )

    if not instructions:
        instructions = "You are a helpful assistant."

    return [
        {"role": "system", "content": instructions},
        {"role": "user", "content": prompt},
    ]


class OpenAICallable(PromptCallableBase):
    def _invoke_llm(
        self,
        text: str,
        engine: str = "text-davinci-003",
        instructions: Optional[str] = None,
        *args,
        **kwargs,
    ) -> LLMResponse:
        if "api_key" in kwargs:
            api_key = kwargs.pop("api_key")
        else:
            api_key = None
        client = OpenAIClient(api_key=api_key)
        return client.create_completion(
            engine=engine,
            prompt=nonchat_prompt(prompt=text, instructions=instructions),
            *args,
            **kwargs,
        )
<<<<<<< HEAD

        return self.construct_llm_response(
            stream=kwargs.get("stream", False),
            openai_response=openai_response,
            text=text,
            engine=engine,
            instructions=instructions,
        )

    def construct_llm_response(
        self,
        stream: bool,
        openai_response: Any,
        text: str,
        engine: str,
        instructions: Optional[str],
    ) -> LLMResponse:
        """Construct an LLMResponse from an OpenAI response.

        Splits execution based on whether the `stream` parameter
        is set in the kwargs.
        """
        if stream:
            # If stream is defined and set to True,
            # openai returns a generator object
            complete_output = ""
            openai_response = cast(Iterable[Dict[str, Any]], openai_response)
            for response in openai_response:
                complete_output += response["choices"][0]["text"]

            # Also, it no longer returns usage information
            # So manually count the tokens using tiktoken
            prompt_token_count = num_tokens_from_string(
                text=nonchat_prompt(prompt=text, instructions=instructions),
                model_name=engine,
            )
            response_token_count = num_tokens_from_string(
                text=complete_output, model_name=engine
            )

            # Return the LLMResponse
            return LLMResponse(
                output=complete_output,
                prompt_token_count=prompt_token_count,
                response_token_count=response_token_count,
            )

        # If stream is not defined or is set to False,
        # return default behavior
        openai_response = cast(Dict[str, Any], openai_response)
        return LLMResponse(
            output=openai_response["choices"][0]["text"],  # type: ignore
            prompt_token_count=openai_response["usage"][  # type: ignore
                "prompt_tokens"
            ],
            response_token_count=openai_response["usage"][  # type: ignore
                "completion_tokens"
            ],
        )
=======
>>>>>>> f1f511c7


class OpenAIChatCallable(PromptCallableBase):
    def _invoke_llm(
        self,
        text: Optional[str] = None,
        model: str = "gpt-3.5-turbo",
        instructions: Optional[str] = None,
        msg_history: Optional[List[Dict]] = None,
        base_model: Optional[BaseModel] = None,
        function_call: Optional[Any] = None,
        *args,
        **kwargs,
    ) -> LLMResponse:
        """Wrapper for OpenAI chat engines.

        Use Guardrails with OpenAI chat engines by doing
        ```
        raw_llm_response, validated_response = guard(
            openai.ChatCompletion.create,
            prompt_params={...},
            text=...,
            instructions=...,
            msg_history=...,
            temperature=...,
            ...
        )
        ```

        If `base_model` is passed, the chat engine will be used as a function
        on the base model.
        """

        if msg_history is None and text is None:
            raise PromptCallableException(
                "You must pass in either `text` or `msg_history` to `guard.__call__`."
            )

        # Configure function calling if applicable
        if base_model:
            function_params = [convert_pydantic_model_to_openai_fn(base_model)]
            if function_call is None:
                function_call = {"name": function_params[0]["name"]}
            fn_kwargs = {"functions": function_params, "function_call": function_call}
        else:
            fn_kwargs = {}

        # Call OpenAI
        if "api_key" in kwargs:
            api_key = kwargs.pop("api_key")
        else:
            api_key = None
        client = OpenAIClient(api_key=api_key)
        return client.create_chat_completion(
            model=model,
            messages=chat_prompt(
                prompt=text, instructions=instructions, msg_history=msg_history
            ),
            *args,
            **fn_kwargs,
            **kwargs,
        )

<<<<<<< HEAD
        return self.construct_llm_response(
            stream=kwargs.get("stream", False),
            openai_response=openai_response,
            model=model,
            instructions=instructions,
            msg_history=msg_history,
            text=text,
        )

    def construct_llm_response(
        self,
        stream: bool,
        openai_response: Any,
        model: str,
        instructions: Optional[str],
        msg_history: Optional[List[Dict]],
        text: Optional[str] = None,
    ) -> LLMResponse:
        """Construct an LLMResponse from an OpenAI response.

        Splits execution based on whether the `stream` parameter
        is set in the kwargs.
        """
        if stream:
            # If stream is defined and set to True,
            # openai returns a generator object
            collected_messages = []
            # iterate through the stream of events
            openai_response = cast(Iterable[Dict[str, Any]], openai_response)
            for chunk in openai_response:
                chunk_message = chunk["choices"][0]["delta"]  # extract the message
                collected_messages.append(chunk_message)  # save the message

            complete_output = "".join(
                [msg.get("content", "") for msg in collected_messages]
            )

            # Also, it no longer returns usage information
            # So manually count the tokens using tiktoken
            prompt_token_count = num_tokens_from_messages(
                messages=chat_prompt(
                    prompt=text, instructions=instructions, msg_history=msg_history
                ),
                model=model,
            )
            response_token_count = num_tokens_from_string(
                text=complete_output, model_name=model
            )

            # Return the LLMResponse
            return LLMResponse(
                output=complete_output,
                prompt_token_count=prompt_token_count,
                response_token_count=response_token_count,
            )

        # If stream is not defined or is set to False,
        # return default behavior
        # Extract string from response
        openai_response = cast(Dict[str, Any], openai_response)
        if "function_call" in openai_response["choices"][0]["message"]:  # type: ignore
            output = openai_response["choices"][0]["message"][  # type: ignore
                "function_call"
            ]["arguments"]
        else:
            output = openai_response["choices"][0]["message"]["content"]  # type: ignore

        return LLMResponse(
            output=output,
            prompt_token_count=openai_response["usage"][  # type: ignore
                "prompt_tokens"
            ],
            response_token_count=openai_response["usage"][  # type: ignore
                "completion_tokens"
            ],
        )

=======
>>>>>>> f1f511c7

class ManifestCallable(PromptCallableBase):
    def _invoke_llm(
        self,
        text: str,
        client: Any,
        instructions: Optional[str] = None,
        *args,
        **kwargs,
    ) -> LLMResponse:
        """Wrapper for manifest client.

        To use manifest for guardrailse, do
        ```
        client = Manifest(client_name=..., client_connection=...)
        raw_llm_response, validated_response = guard(
            client,
            prompt_params={...},
            ...
        ```
        """
        try:
            import manifest  # noqa: F401 # type: ignore
        except ImportError:
            raise PromptCallableException(
                "The `manifest` package is not installed. "
                "Install with `pip install manifest-ml`"
            )
        client = cast(manifest.Manifest, client)
        manifest_response = client.run(
            nonchat_prompt(prompt=text, instructions=instructions), *args, **kwargs
        )
        return LLMResponse(
            output=manifest_response,
        )


class CohereCallable(PromptCallableBase):
    def _invoke_llm(
        self, prompt: str, client_callable: Any, model: str, *args, **kwargs
    ) -> LLMResponse:
        """To use cohere for guardrails, do ``` client =
        cohere.Client(api_key=...)

        raw_llm_response, validated_response = guard(
            client.generate,
            prompt_params={...},
            model="command-nightly",
            ...
        )
        ```
        """  # noqa

        if "instructions" in kwargs:
            prompt = kwargs.pop("instructions") + "\n\n" + prompt

        cohere_response = client_callable(prompt=prompt, model=model, *args, **kwargs)
        return LLMResponse(
            output=cohere_response[0].text,
        )


class ArbitraryCallable(PromptCallableBase):
    def __init__(self, llm_api: Callable, *args, **kwargs):
        self.llm_api = llm_api
        super().__init__(*args, **kwargs)

    def _invoke_llm(self, *args, **kwargs) -> LLMResponse:
        """Wrapper for arbitrary callable.

        To use an arbitrary callable for guardrails, do
        ```
        raw_llm_response, validated_response = guard(
            my_callable,
            prompt_params={...},
            ...
        )
        ```
        """
        # Get the response from the callable
        # The LLM response should either be a
        # string or an generator object of strings
        llm_response = self.llm_api(*args, **kwargs)

        # Check if kwargs stream is passed in
        if kwargs.get("stream", None) in [None, False]:
            # If stream is not defined or is set to False,
            # return default behavior
            # Strongly type the response as a string
            llm_response = cast(str, llm_response)
            return LLMResponse(
                output=llm_response,
            )
        else:
            # If stream is defined and set to True,
            # the callable returns a generator object
            complete_output = ""

            # Strongly type the response as an iterable of strings
            llm_response = cast(Iterable[str], llm_response)
            for response in llm_response:
                complete_output += response

            # Return the LLMResponse
            return LLMResponse(
                output=complete_output,
            )


def get_llm_ask(llm_api: Callable, *args, **kwargs) -> PromptCallableBase:
    if "temperature" not in kwargs:
        kwargs.update({"temperature": 0})
    if llm_api == get_static_openai_create_func():
        return OpenAICallable(*args, **kwargs)
    if llm_api == get_static_openai_chat_create_func():
        return OpenAIChatCallable(*args, **kwargs)

    try:
        import manifest  # noqa: F401 # type: ignore

        if isinstance(llm_api, manifest.Manifest):
            return ManifestCallable(*args, client=llm_api, **kwargs)
    except ImportError:
        pass

    try:
        import cohere  # noqa: F401 # type: ignore

        if (
            isinstance(getattr(llm_api, "__self__", None), cohere.Client)
            and getattr(llm_api, "__name__", None) == "generate"
        ):
            return CohereCallable(*args, client_callable=llm_api, **kwargs)
    except ImportError:
        pass

    # Let the user pass in an arbitrary callable.
    return ArbitraryCallable(*args, llm_api=llm_api, **kwargs)


###
# Async wrappers
###


class AsyncPromptCallableBase(PromptCallableBase):
    async def invoke_llm(
        self,
        *args,
        **kwargs,
    ) -> LLMResponse:
        raise NotImplementedError

    async def __call__(self, *args, **kwargs) -> LLMResponse:
        try:
            result = await self.invoke_llm(
                *self.init_args, *args, **self.init_kwargs, **kwargs
            )
        except Exception as e:
            raise PromptCallableException(
                "The callable `fn` passed to `Guard(fn, ...)` failed"
                f" with the following error: `{e}`. "
                "Make sure that `fn` can be called as a function that"
                " takes in a single prompt string "
                "and returns a string."
            )
        if not isinstance(result, LLMResponse):
            raise PromptCallableException(
                "The callable `fn` passed to `Guard(fn, ...)` returned"
                f" a non-string value: {result}. "
                "Make sure that `fn` can be called as a function that"
                " takes in a single prompt string "
                "and returns a string."
            )
        return result


class AsyncOpenAICallable(AsyncPromptCallableBase):
    async def invoke_llm(
        self,
        text: str,
        engine: str = "text-davinci-003",
        instructions: Optional[str] = None,
        *args,
        **kwargs,
    ):
        if "api_key" in kwargs:
            api_key = kwargs.pop("api_key")
        else:
            api_key = None
        aclient = AsyncOpenAIClient(api_key=api_key)
        return await aclient.create_completion(
            engine=engine,
            prompt=nonchat_prompt(prompt=text, instructions=instructions),
            *args,
            **kwargs,
        )
<<<<<<< HEAD

        return await self.construct_llm_response(
            stream=kwargs.get("stream", False),
            openai_response=openai_response,
            text=text,
            engine=engine,
            instructions=instructions,
        )

    async def construct_llm_response(
        self,
        stream: bool,
        openai_response: Any,
        text: str,
        engine: str,
        instructions: Optional[str],
    ) -> LLMResponse:
        if stream:
            # If stream is defined and set to True,
            # openai returns a generator object
            complete_output = ""
            openai_response = cast(AsyncIterable[Dict[str, Any]], openai_response)
            async for response in openai_response:
                complete_output += response["choices"][0]["text"]

            # Also, it no longer returns usage information
            # So manually count the tokens using tiktoken
            prompt_token_count = num_tokens_from_string(
                text=nonchat_prompt(prompt=text, instructions=instructions),
                model_name=engine,
            )
            response_token_count = num_tokens_from_string(
                text=complete_output, model_name=engine
            )

            # Return the LLMResponse
            return LLMResponse(
                output=complete_output,
                prompt_token_count=prompt_token_count,
                response_token_count=response_token_count,
            )

        # If stream is not defined or is set to False,
        # return default behavior
        openai_response = cast(Dict[str, Any], openai_response)
        return LLMResponse(
            output=openai_response["choices"][0]["text"],  # type: ignore
            prompt_token_count=openai_response["usage"][  # type: ignore
                "prompt_tokens"
            ],
            response_token_count=openai_response["usage"][  # type: ignore
                "completion_tokens"
            ],
        )
=======
>>>>>>> f1f511c7


class AsyncOpenAIChatCallable(AsyncPromptCallableBase):
    async def invoke_llm(
        self,
        text: Optional[str] = None,
        model: str = "gpt-3.5-turbo",
        instructions: Optional[str] = None,
        msg_history: Optional[List[Dict]] = None,
        base_model: Optional[BaseModel] = None,
        function_call: Optional[Any] = None,
        *args,
        **kwargs,
    ) -> LLMResponse:
        """Wrapper for OpenAI chat engines.

        Use Guardrails with OpenAI chat engines by doing
        ```
        raw_llm_response, validated_response = guard(
            openai.ChatCompletion.create,
            prompt_params={...},
            text=...,
            instructions=...,
            msg_history=...,
            temperature=...,
            ...
        )
        ```

        If `base_model` is passed, the chat engine will be used as a function
        on the base model.
        """

        if msg_history is None and text is None:
            raise PromptCallableException(
                "You must pass in either `text` or `msg_history` to `guard.__call__`."
            )

        # Configure function calling if applicable
        if base_model:
            function_params = [convert_pydantic_model_to_openai_fn(base_model)]
            if function_call is None:
                function_call = {"name": function_params[0]["name"]}
            fn_kwargs = {"functions": function_params, "function_call": function_call}
        else:
            fn_kwargs = {}

        # Call OpenAI
        if "api_key" in kwargs:
            api_key = kwargs.pop("api_key")
        else:
            api_key = None
        aclient = AsyncOpenAIClient(api_key=api_key)
        return await aclient.create_chat_completion(
            model=model,
            messages=chat_prompt(
                prompt=text, instructions=instructions, msg_history=msg_history
            ),
            *args,
            **fn_kwargs,
            **kwargs,
        )

<<<<<<< HEAD
        return await self.construct_llm_response(
            stream=kwargs.get("stream", False),
            openai_response=openai_response,
            model=model,
            instructions=instructions,
            msg_history=msg_history,
            text=text,
        )

    async def construct_llm_response(
        self,
        stream: bool,
        openai_response: Any,
        model: str,
        instructions: Optional[str],
        msg_history: Optional[List[Dict]],
        text: Optional[str] = None,
    ) -> LLMResponse:
        """Construct an LLMResponse from an OpenAI response.

        Splits execution based on whether the `stream` parameter
        is set in the kwargs.
        """
        if stream:
            # If stream is defined and set to True,
            # openai returns a generator object
            collected_messages = []
            # iterate through the stream of events
            openai_response = cast(AsyncIterable[Dict[str, Any]], openai_response)
            async for chunk in openai_response:
                chunk_message = chunk["choices"][0]["delta"]
                collected_messages.append(chunk_message)  # save the message

            complete_output = "".join(
                [msg.get("content", "") for msg in collected_messages]
            )

            # Also, it no longer returns usage information
            # So manually count the tokens using tiktoken
            prompt_token_count = num_tokens_from_messages(
                messages=chat_prompt(
                    prompt=text, instructions=instructions, msg_history=msg_history
                ),
                model=model,
            )
            response_token_count = num_tokens_from_string(
                text=complete_output, model_name=model
            )

            # Return the LLMResponse
            return LLMResponse(
                output=complete_output,
                prompt_token_count=prompt_token_count,
                response_token_count=response_token_count,
            )

        # If stream is not defined or is set to False,
        # return default behavior
        # Extract string from response
        openai_response = cast(Dict[str, Any], openai_response)
        if "function_call" in openai_response["choices"][0]["message"]:  # type: ignore
            output = openai_response["choices"][0]["message"][  # type: ignore
                "function_call"
            ]["arguments"]
        else:
            output = openai_response["choices"][0]["message"]["content"]  # type: ignore

        return LLMResponse(
            output=output,
            prompt_token_count=openai_response["usage"][  # type: ignore
                "prompt_tokens"
            ],
            response_token_count=openai_response["usage"][  # type: ignore
                "completion_tokens"
            ],
        )

=======
>>>>>>> f1f511c7

class AsyncManifestCallable(AsyncPromptCallableBase):
    async def invoke_llm(
        self,
        text: str,
        client: Any,
        instructions: Optional[str] = None,
        *args,
        **kwargs,
    ):
        """Async wrapper for manifest client.

        To use manifest for guardrails, do
        ```
        client = Manifest(client_name=..., client_connection=...)
        raw_llm_response, validated_response = guard(
            client,
            prompt_params={...},
            ...
        ```
        """
        try:
            import manifest  # noqa: F401 # type: ignore
        except ImportError:
            raise PromptCallableException(
                "The `manifest` package is not installed. "
                "Install with `pip install manifest-ml`"
            )
        client = cast(manifest.Manifest, client)
        manifest_response = await client.arun_batch(
            prompts=[nonchat_prompt(prompt=text, instructions=instructions)],
            *args,
            **kwargs,
        )
        return LLMResponse(
            output=manifest_response[0],
        )


class AsyncArbitraryCallable(AsyncPromptCallableBase):
    def __init__(self, llm_api: Callable, *args, **kwargs):
        self.llm_api = llm_api
        super().__init__(*args, **kwargs)

    async def invoke_llm(self, *args, **kwargs) -> LLMResponse:
        """Wrapper for arbitrary callable.

        To use an arbitrary callable for guardrails, do
        ```
        raw_llm_response, validated_response = guard(
            my_callable,
            prompt_params={...},
            ...
        )
        ```
        """
        output = await self.llm_api(*args, **kwargs)
        return LLMResponse(
            output=output,
        )


def get_async_llm_ask(
    llm_api: Callable[[Any], Awaitable[Any]], *args, **kwargs
) -> AsyncPromptCallableBase:

    # these only work with openai v0 (None otherwise)
    if llm_api == get_static_openai_acreate_func():
        return AsyncOpenAICallable(*args, **kwargs)
    if llm_api == get_static_openai_chat_acreate_func():
        return AsyncOpenAIChatCallable(*args, **kwargs)

    try:
        import manifest  # noqa: F401 # type: ignore

        if isinstance(llm_api, manifest.Manifest):
            return AsyncManifestCallable(*args, client=llm_api, **kwargs)
    except ImportError:
        pass

    return AsyncArbitraryCallable(*args, llm_api=llm_api, **kwargs)<|MERGE_RESOLUTION|>--- conflicted
+++ resolved
@@ -1,5 +1,3 @@
-<<<<<<< HEAD
-import os
 from typing import (
     Any,
     AsyncIterable,
@@ -12,13 +10,6 @@
     cast,
 )
 
-import openai
-import openai.error
-import tiktoken
-=======
-from typing import Any, Awaitable, Callable, Dict, List, Optional, cast
-
->>>>>>> f1f511c7
 from pydantic import BaseModel
 
 from guardrails.utils.llm_response import LLMResponse
@@ -35,82 +26,6 @@
 
 class PromptCallableException(Exception):
     pass
-
-
-def num_tokens_from_string(text: str, model_name: str) -> int:
-    """Returns the number of tokens in a text string.
-
-    Supported for OpenAI models only. This is a helper function
-    that is required when OpenAI's `stream` parameter is set to `True`,
-    because OpenAI does not return the number of tokens in that case.
-    Requires the `tiktoken` package to be installed.
-
-    Args:
-        text (str): The text string to count the number of tokens in.
-        model_name (str): The name of the OpenAI model to use.
-
-    Returns:
-        num_tokens (int): The number of tokens in the text string.
-    """
-    encoding = tiktoken.encoding_for_model(model_name)
-    num_tokens = len(encoding.encode(text))
-    return num_tokens
-
-
-def num_tokens_from_messages(
-    messages: List[Dict[str, str]], model: str = "gpt-3.5-turbo-0613"
-) -> int:
-    """Return the number of tokens used by a list of messages."""
-    try:
-        encoding = tiktoken.encoding_for_model(model)
-    except KeyError:
-        print("Warning: model not found. Using cl100k_base encoding.")
-        encoding = tiktoken.get_encoding("cl100k_base")
-    if model in {
-        "gpt-3.5-turbo-0613",
-        "gpt-3.5-turbo-16k-0613",
-        "gpt-4-0314",
-        "gpt-4-32k-0314",
-        "gpt-4-0613",
-        "gpt-4-32k-0613",
-    }:
-        tokens_per_message = 3
-        tokens_per_name = 1
-    elif model == "gpt-3.5-turbo-0301":
-        tokens_per_message = (
-            4  # every message follows <|start|>{role/name}\n{content}<|end|>\n
-        )
-        tokens_per_name = -1  # if there's a name, the role is omitted
-    elif "gpt-3.5-turbo" in model:
-        print(
-            """Warning: gpt-3.5-turbo may update over time.
-            Returning num tokens assuming gpt-3.5-turbo-0613."""
-        )
-        return num_tokens_from_messages(messages, model="gpt-3.5-turbo-0613")
-    elif "gpt-4" in model:
-        print(
-            """Warning: gpt-4 may update over time.
-            Returning num tokens assuming gpt-4-0613."""
-        )
-        return num_tokens_from_messages(messages, model="gpt-4-0613")
-    else:
-        raise NotImplementedError(
-            f"""num_tokens_from_messages() is not implemented for model {model}.
-            See https://github.com/openai/openai-python/blob/main/chatml.md for
-            information on how messages are converted to tokens."""
-        )
-
-    num_tokens = 0
-    for message in messages:
-        num_tokens += tokens_per_message
-        for key, value in message.items():
-            num_tokens += len(encoding.encode(value))
-            if key == "name":
-                num_tokens += tokens_per_name
-
-    # every reply is primed with <|start|>assistant<|message|>
-    num_tokens += 3
-    return num_tokens
 
 
 ###
@@ -198,6 +113,7 @@
             api_key = kwargs.pop("api_key")
         else:
             api_key = None
+
         client = OpenAIClient(api_key=api_key)
         return client.create_completion(
             engine=engine,
@@ -205,68 +121,6 @@
             *args,
             **kwargs,
         )
-<<<<<<< HEAD
-
-        return self.construct_llm_response(
-            stream=kwargs.get("stream", False),
-            openai_response=openai_response,
-            text=text,
-            engine=engine,
-            instructions=instructions,
-        )
-
-    def construct_llm_response(
-        self,
-        stream: bool,
-        openai_response: Any,
-        text: str,
-        engine: str,
-        instructions: Optional[str],
-    ) -> LLMResponse:
-        """Construct an LLMResponse from an OpenAI response.
-
-        Splits execution based on whether the `stream` parameter
-        is set in the kwargs.
-        """
-        if stream:
-            # If stream is defined and set to True,
-            # openai returns a generator object
-            complete_output = ""
-            openai_response = cast(Iterable[Dict[str, Any]], openai_response)
-            for response in openai_response:
-                complete_output += response["choices"][0]["text"]
-
-            # Also, it no longer returns usage information
-            # So manually count the tokens using tiktoken
-            prompt_token_count = num_tokens_from_string(
-                text=nonchat_prompt(prompt=text, instructions=instructions),
-                model_name=engine,
-            )
-            response_token_count = num_tokens_from_string(
-                text=complete_output, model_name=engine
-            )
-
-            # Return the LLMResponse
-            return LLMResponse(
-                output=complete_output,
-                prompt_token_count=prompt_token_count,
-                response_token_count=response_token_count,
-            )
-
-        # If stream is not defined or is set to False,
-        # return default behavior
-        openai_response = cast(Dict[str, Any], openai_response)
-        return LLMResponse(
-            output=openai_response["choices"][0]["text"],  # type: ignore
-            prompt_token_count=openai_response["usage"][  # type: ignore
-                "prompt_tokens"
-            ],
-            response_token_count=openai_response["usage"][  # type: ignore
-                "completion_tokens"
-            ],
-        )
-=======
->>>>>>> f1f511c7
 
 
 class OpenAIChatCallable(PromptCallableBase):
@@ -319,6 +173,7 @@
             api_key = kwargs.pop("api_key")
         else:
             api_key = None
+
         client = OpenAIClient(api_key=api_key)
         return client.create_chat_completion(
             model=model,
@@ -330,86 +185,6 @@
             **kwargs,
         )
 
-<<<<<<< HEAD
-        return self.construct_llm_response(
-            stream=kwargs.get("stream", False),
-            openai_response=openai_response,
-            model=model,
-            instructions=instructions,
-            msg_history=msg_history,
-            text=text,
-        )
-
-    def construct_llm_response(
-        self,
-        stream: bool,
-        openai_response: Any,
-        model: str,
-        instructions: Optional[str],
-        msg_history: Optional[List[Dict]],
-        text: Optional[str] = None,
-    ) -> LLMResponse:
-        """Construct an LLMResponse from an OpenAI response.
-
-        Splits execution based on whether the `stream` parameter
-        is set in the kwargs.
-        """
-        if stream:
-            # If stream is defined and set to True,
-            # openai returns a generator object
-            collected_messages = []
-            # iterate through the stream of events
-            openai_response = cast(Iterable[Dict[str, Any]], openai_response)
-            for chunk in openai_response:
-                chunk_message = chunk["choices"][0]["delta"]  # extract the message
-                collected_messages.append(chunk_message)  # save the message
-
-            complete_output = "".join(
-                [msg.get("content", "") for msg in collected_messages]
-            )
-
-            # Also, it no longer returns usage information
-            # So manually count the tokens using tiktoken
-            prompt_token_count = num_tokens_from_messages(
-                messages=chat_prompt(
-                    prompt=text, instructions=instructions, msg_history=msg_history
-                ),
-                model=model,
-            )
-            response_token_count = num_tokens_from_string(
-                text=complete_output, model_name=model
-            )
-
-            # Return the LLMResponse
-            return LLMResponse(
-                output=complete_output,
-                prompt_token_count=prompt_token_count,
-                response_token_count=response_token_count,
-            )
-
-        # If stream is not defined or is set to False,
-        # return default behavior
-        # Extract string from response
-        openai_response = cast(Dict[str, Any], openai_response)
-        if "function_call" in openai_response["choices"][0]["message"]:  # type: ignore
-            output = openai_response["choices"][0]["message"][  # type: ignore
-                "function_call"
-            ]["arguments"]
-        else:
-            output = openai_response["choices"][0]["message"]["content"]  # type: ignore
-
-        return LLMResponse(
-            output=output,
-            prompt_token_count=openai_response["usage"][  # type: ignore
-                "prompt_tokens"
-            ],
-            response_token_count=openai_response["usage"][  # type: ignore
-                "completion_tokens"
-            ],
-        )
-
-=======
->>>>>>> f1f511c7
 
 class ManifestCallable(PromptCallableBase):
     def _invoke_llm(
@@ -600,6 +375,7 @@
             api_key = kwargs.pop("api_key")
         else:
             api_key = None
+
         aclient = AsyncOpenAIClient(api_key=api_key)
         return await aclient.create_completion(
             engine=engine,
@@ -607,63 +383,6 @@
             *args,
             **kwargs,
         )
-<<<<<<< HEAD
-
-        return await self.construct_llm_response(
-            stream=kwargs.get("stream", False),
-            openai_response=openai_response,
-            text=text,
-            engine=engine,
-            instructions=instructions,
-        )
-
-    async def construct_llm_response(
-        self,
-        stream: bool,
-        openai_response: Any,
-        text: str,
-        engine: str,
-        instructions: Optional[str],
-    ) -> LLMResponse:
-        if stream:
-            # If stream is defined and set to True,
-            # openai returns a generator object
-            complete_output = ""
-            openai_response = cast(AsyncIterable[Dict[str, Any]], openai_response)
-            async for response in openai_response:
-                complete_output += response["choices"][0]["text"]
-
-            # Also, it no longer returns usage information
-            # So manually count the tokens using tiktoken
-            prompt_token_count = num_tokens_from_string(
-                text=nonchat_prompt(prompt=text, instructions=instructions),
-                model_name=engine,
-            )
-            response_token_count = num_tokens_from_string(
-                text=complete_output, model_name=engine
-            )
-
-            # Return the LLMResponse
-            return LLMResponse(
-                output=complete_output,
-                prompt_token_count=prompt_token_count,
-                response_token_count=response_token_count,
-            )
-
-        # If stream is not defined or is set to False,
-        # return default behavior
-        openai_response = cast(Dict[str, Any], openai_response)
-        return LLMResponse(
-            output=openai_response["choices"][0]["text"],  # type: ignore
-            prompt_token_count=openai_response["usage"][  # type: ignore
-                "prompt_tokens"
-            ],
-            response_token_count=openai_response["usage"][  # type: ignore
-                "completion_tokens"
-            ],
-        )
-=======
->>>>>>> f1f511c7
 
 
 class AsyncOpenAIChatCallable(AsyncPromptCallableBase):
@@ -716,6 +435,7 @@
             api_key = kwargs.pop("api_key")
         else:
             api_key = None
+
         aclient = AsyncOpenAIClient(api_key=api_key)
         return await aclient.create_chat_completion(
             model=model,
@@ -727,86 +447,6 @@
             **kwargs,
         )
 
-<<<<<<< HEAD
-        return await self.construct_llm_response(
-            stream=kwargs.get("stream", False),
-            openai_response=openai_response,
-            model=model,
-            instructions=instructions,
-            msg_history=msg_history,
-            text=text,
-        )
-
-    async def construct_llm_response(
-        self,
-        stream: bool,
-        openai_response: Any,
-        model: str,
-        instructions: Optional[str],
-        msg_history: Optional[List[Dict]],
-        text: Optional[str] = None,
-    ) -> LLMResponse:
-        """Construct an LLMResponse from an OpenAI response.
-
-        Splits execution based on whether the `stream` parameter
-        is set in the kwargs.
-        """
-        if stream:
-            # If stream is defined and set to True,
-            # openai returns a generator object
-            collected_messages = []
-            # iterate through the stream of events
-            openai_response = cast(AsyncIterable[Dict[str, Any]], openai_response)
-            async for chunk in openai_response:
-                chunk_message = chunk["choices"][0]["delta"]
-                collected_messages.append(chunk_message)  # save the message
-
-            complete_output = "".join(
-                [msg.get("content", "") for msg in collected_messages]
-            )
-
-            # Also, it no longer returns usage information
-            # So manually count the tokens using tiktoken
-            prompt_token_count = num_tokens_from_messages(
-                messages=chat_prompt(
-                    prompt=text, instructions=instructions, msg_history=msg_history
-                ),
-                model=model,
-            )
-            response_token_count = num_tokens_from_string(
-                text=complete_output, model_name=model
-            )
-
-            # Return the LLMResponse
-            return LLMResponse(
-                output=complete_output,
-                prompt_token_count=prompt_token_count,
-                response_token_count=response_token_count,
-            )
-
-        # If stream is not defined or is set to False,
-        # return default behavior
-        # Extract string from response
-        openai_response = cast(Dict[str, Any], openai_response)
-        if "function_call" in openai_response["choices"][0]["message"]:  # type: ignore
-            output = openai_response["choices"][0]["message"][  # type: ignore
-                "function_call"
-            ]["arguments"]
-        else:
-            output = openai_response["choices"][0]["message"]["content"]  # type: ignore
-
-        return LLMResponse(
-            output=output,
-            prompt_token_count=openai_response["usage"][  # type: ignore
-                "prompt_tokens"
-            ],
-            response_token_count=openai_response["usage"][  # type: ignore
-                "completion_tokens"
-            ],
-        )
-
-=======
->>>>>>> f1f511c7
 
 class AsyncManifestCallable(AsyncPromptCallableBase):
     async def invoke_llm(
@@ -872,7 +512,6 @@
 def get_async_llm_ask(
     llm_api: Callable[[Any], Awaitable[Any]], *args, **kwargs
 ) -> AsyncPromptCallableBase:
-
     # these only work with openai v0 (None otherwise)
     if llm_api == get_static_openai_acreate_func():
         return AsyncOpenAICallable(*args, **kwargs)
