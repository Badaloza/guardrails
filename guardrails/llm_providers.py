<<<<<<< HEAD
from typing import (
    Any,
    Awaitable,
    Callable,
    Dict,
    Iterable,
    List,
    Optional,
    Type,
    Union,
    cast,
)
=======
import asyncio
from typing import Any, Awaitable, Callable, Dict, Iterable, List, Optional, Union, cast
>>>>>>> 7b4c5388

from guard_rails_api_client.models.validate_payload_llm_api import ValidatePayloadLlmApi
from pydantic import BaseModel

from guardrails.utils.exception_utils import UserFacingException
from guardrails.utils.llm_response import LLMResponse
from guardrails.utils.openai_utils import (
    AsyncOpenAIClient,
    OpenAIClient,
    get_static_openai_acreate_func,
    get_static_openai_chat_acreate_func,
    get_static_openai_chat_create_func,
    get_static_openai_create_func,
)
from guardrails.utils.pydantic_utils import convert_pydantic_model_to_openai_fn
from guardrails.utils.safe_get import safe_get


class PromptCallableException(Exception):
    pass


###
# Synchronous wrappers
###


class PromptCallableBase:
    """A wrapper around a callable that takes in a prompt.

    Catches exceptions to let the user know clearly if the callable
    failed, and how to fix it.
    """

    supports_base_model = False

    def __init__(self, *args, **kwargs):
        self.init_args = args
        self.init_kwargs = kwargs

    def _invoke_llm(self, *args, **kwargs) -> LLMResponse:
        raise NotImplementedError

    def __call__(self, *args, **kwargs) -> LLMResponse:
        try:
            result = self._invoke_llm(
                *self.init_args, *args, **self.init_kwargs, **kwargs
            )
        except Exception as e:
            raise PromptCallableException(
                "The callable `fn` passed to `Guard(fn, ...)` failed"
                f" with the following error: `{e}`. "
                "Make sure that `fn` can be called as a function that"
                " takes in a single prompt string "
                "and returns a string."
            )
        if not isinstance(result, LLMResponse):
            raise PromptCallableException(
                "The callable `fn` passed to `Guard(fn, ...)` returned"
                f" a non-string value: {result}. "
                "Make sure that `fn` can be called as a function that"
                " takes in a single prompt string "
                "and returns a string."
            )
        return result


def nonchat_prompt(prompt: str, instructions: Optional[str] = None) -> str:
    """Prepare final prompt for nonchat engine."""
    if instructions:
        prompt = "\n\n".join([instructions, prompt])
    return prompt


def chat_prompt(
    prompt: Optional[str],
    instructions: Optional[str] = None,
    msg_history: Optional[List[Dict]] = None,
) -> List[Dict[str, str]]:
    """Prepare final prompt for chat engine."""
    if msg_history:
        return msg_history
    if prompt is None:
        raise PromptCallableException(
            "You must pass in either `text` or `msg_history` to `guard.__call__`."
        )

    if not instructions:
        instructions = "You are a helpful assistant."

    return [
        {"role": "system", "content": instructions},
        {"role": "user", "content": prompt},
    ]


def litellm_messages(
    prompt: Optional[str],
    instructions: Optional[str] = None,
    msg_history: Optional[List[Dict]] = None,
) -> List[Dict[str, str]]:
    """Prepare messages for LiteLLM."""
    if msg_history:
        return msg_history
    if prompt is None:
        raise PromptCallableException(
            "Either `text` or `msg_history` required for `guard.__call__`."
        )

    if instructions:
        prompt = "\n\n".join([instructions, prompt])

    return [{"role": "user", "content": prompt}]


class OpenAIModel(PromptCallableBase):
    pass


class OpenAICallable(OpenAIModel):
    def _invoke_llm(
        self,
        text: str,
        engine: str = "text-davinci-003",
        instructions: Optional[str] = None,
        *args,
        **kwargs,
    ) -> LLMResponse:
        if "api_key" in kwargs:
            api_key = kwargs.pop("api_key")
        else:
            api_key = None

        if "model" in kwargs:
            engine = kwargs.pop("model")

        client = OpenAIClient(api_key=api_key)
        return client.create_completion(
            engine=engine,
            prompt=nonchat_prompt(prompt=text, instructions=instructions),
            *args,
            **kwargs,
        )


class OpenAIChatCallable(OpenAIModel):
    supports_base_model = True

    def _invoke_llm(
        self,
        text: Optional[str] = None,
        model: str = "gpt-3.5-turbo",
        instructions: Optional[str] = None,
        msg_history: Optional[List[Dict]] = None,
        base_model: Optional[
            Union[Type[BaseModel], Type[List[Type[BaseModel]]]]
        ] = None,
        function_call: Optional[Any] = None,
        *args,
        **kwargs,
    ) -> LLMResponse:
        """Wrapper for OpenAI chat engines.

        Use Guardrails with OpenAI chat engines by doing
        ```
        raw_llm_response, validated_response, *rest = guard(
            openai.ChatCompletion.create,
            prompt_params={...},
            text=...,
            instructions=...,
            msg_history=...,
            temperature=...,
            ...
        )
        ```

        If `base_model` is passed, the chat engine will be used as a function
        on the base model.
        """

        if msg_history is None and text is None:
            raise PromptCallableException(
                "You must pass in either `text` or `msg_history` to `guard.__call__`."
            )

        # Configure function calling if applicable (only for non-streaming)
        if base_model and not kwargs.get("stream", False):
            function_params = [convert_pydantic_model_to_openai_fn(base_model)]
            if function_call is None:
                function_call = {"name": function_params[0]["name"]}
            fn_kwargs = {"functions": function_params, "function_call": function_call}
        else:
            fn_kwargs = {}

        # Call OpenAI
        if "api_key" in kwargs:
            api_key = kwargs.pop("api_key")
        else:
            api_key = None

        client = OpenAIClient(api_key=api_key)
        return client.create_chat_completion(
            model=model,
            messages=chat_prompt(
                prompt=text, instructions=instructions, msg_history=msg_history
            ),
            *args,
            **fn_kwargs,
            **kwargs,
        )


class ManifestCallable(PromptCallableBase):
    def _invoke_llm(
        self,
        text: str,
        client: Any,
        instructions: Optional[str] = None,
        *args,
        **kwargs,
    ) -> LLMResponse:
        """Wrapper for manifest client.

        To use manifest for guardrailse, do
        ```
        client = Manifest(client_name=..., client_connection=...)
        raw_llm_response, validated_response, *rest = guard(
            client,
            prompt_params={...},
            ...
        ```
        """
        try:
            import manifest  # noqa: F401 # type: ignore
        except ImportError:
            raise PromptCallableException(
                "The `manifest` package is not installed. "
                "Install with `poetry add manifest-ml`"
            )
        client = cast(manifest.Manifest, client)
        manifest_response = client.run(
            nonchat_prompt(prompt=text, instructions=instructions), *args, **kwargs
        )
        return LLMResponse(
            output=manifest_response,
        )


class CohereCallable(PromptCallableBase):
    def _invoke_llm(
        self, prompt: str, client_callable: Any, model: str, *args, **kwargs
    ) -> LLMResponse:
        """To use cohere for guardrails, do ``` client =
        cohere.Client(api_key=...)

        raw_llm_response, validated_response, *rest = guard(
            client.generate,
            prompt_params={...},
            model="command-nightly",
            ...
        )
        ```
        """  # noqa

        if "instructions" in kwargs:
            prompt = kwargs.pop("instructions") + "\n\n" + prompt

        cohere_response = client_callable(prompt=prompt, model=model, *args, **kwargs)
        return LLMResponse(
            output=cohere_response[0].text,
        )


class AnthropicCallable(PromptCallableBase):
    def _invoke_llm(
        self,
        prompt: str,
        client_callable: Any,
        model: str = "claude-instant-1",
        max_tokens_to_sample: int = 100,
        *args,
        **kwargs,
    ) -> LLMResponse:
        """Wrapper for Anthropic Completions.

        To use Anthropic for guardrails, do
        ```
        client = anthropic.Anthropic(api_key=...)

        raw_llm_response, validated_response = guard(
            client,
            model="claude-2",
            max_tokens_to_sample=200,
            prompt_params={...},
            ...
        ```
        """
        try:
            import anthropic
        except ImportError:
            raise PromptCallableException(
                "The `anthropic` package is not installed. "
                "Install with `pip install anthropic`"
            )

        if "instructions" in kwargs:
            prompt = kwargs.pop("instructions") + "\n\n" + prompt

        anthropic_prompt = f"{anthropic.HUMAN_PROMPT} {prompt} {anthropic.AI_PROMPT}"

        anthropic_response = client_callable(
            model=model,
            prompt=anthropic_prompt,
            max_tokens_to_sample=max_tokens_to_sample,
            *args,
            **kwargs,
        )
        return LLMResponse(output=anthropic_response.completion)


class LiteLLMCallable(PromptCallableBase):
    def _invoke_llm(
        self,
        text: Optional[str] = None,
        model: str = "gpt-3.5-turbo",
        instructions: Optional[str] = None,
        msg_history: Optional[List[Dict]] = None,
        *args,
        **kwargs,
    ) -> LLMResponse:
        """Wrapper for Lite LLM completions.

        To use Lite LLM for guardrails, do
        ```
        from litellm import completion

        raw_llm_response, validated_response = guard(
            completion,
            model="gpt-3.5-turbo",
            prompt_params={...},
            temperature=...,
            ...
        )
        ```
        """
        try:
            from litellm import completion  # type: ignore
        except ImportError as e:
            raise PromptCallableException(
                "The `litellm` package is not installed. "
                "Install with `pip install litellm`"
            ) from e

        response = completion(
            model=model,
            messages=litellm_messages(
                prompt=text,
                instructions=instructions,
                msg_history=msg_history,
            ),
            *args,
            **kwargs,
        )
        return LLMResponse(
            output=response.choices[0].message.content,  # type: ignore
            prompt_token_count=response.usage.prompt_tokens,  # type: ignore
            response_token_count=response.usage.completion_tokens,  # type: ignore
        )


class HuggingFaceModelCallable(PromptCallableBase):
    def _invoke_llm(
        self, prompt: str, model_generate: Any, *args, **kwargs
    ) -> LLMResponse:
        try:
            import transformers  # noqa: F401 # type: ignore
        except ImportError:
            raise PromptCallableException(
                "The `transformers` package is not installed. "
                "Install with `pip install transformers`"
            )
        try:
            import torch
        except ImportError:
            raise PromptCallableException(
                "The `torch` package is not installed. "
                "Install with `pip install torch`"
            )

        tokenizer = kwargs.pop("tokenizer")
        if not tokenizer:
            raise UserFacingException(
                ValueError(
                    "'tokenizer' must be provided in order to use Hugging Face models!"
                )
            )

        torch_device = "cuda" if torch.cuda.is_available() else "cpu"

        return_tensors = kwargs.pop("return_tensors", "pt")
        skip_special_tokens = kwargs.pop("skip_special_tokens", True)

        input_ids = kwargs.pop("input_ids", None)
        input_values = kwargs.pop("input_values", None)
        input_features = kwargs.pop("input_features", None)
        pixel_values = kwargs.pop("pixel_values", None)
        model_inputs = kwargs.pop("model_inputs", {})
        if (
            input_ids is None
            and input_values is None
            and input_features is None
            and pixel_values is None
            and not model_inputs
        ):
            model_inputs = tokenizer(prompt, return_tensors=return_tensors).to(
                torch_device
            )
        else:
            model_inputs["input_ids"] = input_ids
            model_inputs["input_values"] = input_values
            model_inputs["input_features"] = input_features
            model_inputs["pixel_values"] = pixel_values

        do_sample = kwargs.pop("do_sample", None)
        temperature = kwargs.pop("temperature", None)
        if not do_sample and temperature == 0:
            temperature = None

        model_inputs["do_sample"] = do_sample
        model_inputs["temperature"] = temperature

        output = model_generate(
            **model_inputs,
            **kwargs,
        )

        # NOTE: This is currently restricted to single outputs
        # Should we choose to support multiple return sequences,
        # We would need to either validate all of them
        # and choose the one with the least failures,
        # or accept a selection function
        decoded_output = tokenizer.decode(
            output[0], skip_special_tokens=skip_special_tokens
        )

        return LLMResponse(output=decoded_output)


class HuggingFacePipelineCallable(PromptCallableBase):
    def _invoke_llm(self, prompt: str, pipeline: Any, *args, **kwargs) -> LLMResponse:
        try:
            import transformers  # noqa: F401 # type: ignore
        except ImportError:
            raise PromptCallableException(
                "The `transformers` package is not installed. "
                "Install with `pip install transformers`"
            )
        try:
            import torch  # noqa: F401 # type: ignore
        except ImportError:
            raise PromptCallableException(
                "The `torch` package is not installed. "
                "Install with `pip install torch`"
            )

        content_key = kwargs.pop("content_key", "generated_text")

        temperature = kwargs.pop("temperature", None)
        if temperature == 0:
            temperature = None

        output = pipeline(
            prompt,
            temperature=temperature,
            *args,
            **kwargs,
        )

        # NOTE: This is currently restricted to single outputs
        # Should we choose to support multiple return sequences,
        # We would need to either validate all of them
        # and choose the one with the least failures,
        # or accept a selection function
        content = safe_get(output[0], content_key)

        return LLMResponse(output=content)


class ArbitraryCallable(PromptCallableBase):
    def __init__(self, llm_api: Callable, *args, **kwargs):
        self.llm_api = llm_api
        super().__init__(*args, **kwargs)

    def _invoke_llm(self, *args, **kwargs) -> LLMResponse:
        """Wrapper for arbitrary callable.

        To use an arbitrary callable for guardrails, do
        ```
        raw_llm_response, validated_response, *rest = guard(
            my_callable,
            prompt_params={...},
            ...
        )
        ```
        """
        # Get the response from the callable
        # The LLM response should either be a
        # string or an generator object of strings
        llm_response = self.llm_api(*args, **kwargs)

        # Check if kwargs stream is passed in
        if kwargs.get("stream", False):
            # If stream is defined and set to True,
            # the callable returns a generator object
            llm_response = cast(Iterable[str], llm_response)
            return LLMResponse(
                output="",
                stream_output=llm_response,
            )

        # Else, the callable returns a string
        llm_response = cast(str, llm_response)
        return LLMResponse(
            output=llm_response,
        )


def get_llm_ask(llm_api: Callable, *args, **kwargs) -> PromptCallableBase:
    if "temperature" not in kwargs:
        kwargs.update({"temperature": 0})
    if llm_api == get_static_openai_create_func():
        return OpenAICallable(*args, **kwargs)
    if llm_api == get_static_openai_chat_create_func():
        return OpenAIChatCallable(*args, **kwargs)

    try:
        import manifest  # noqa: F401 # type: ignore

        if isinstance(llm_api, manifest.Manifest):
            return ManifestCallable(*args, client=llm_api, **kwargs)
    except ImportError:
        pass

    try:
        import cohere  # noqa: F401 # type: ignore

        if (
            isinstance(getattr(llm_api, "__self__", None), cohere.Client)
            and getattr(llm_api, "__name__", None) == "generate"
        ):
            return CohereCallable(*args, client_callable=llm_api, **kwargs)
    except ImportError:
        pass

    try:
        import anthropic.resources  # noqa: F401 # type: ignore

        if isinstance(
            getattr(llm_api, "__self__", None),
            anthropic.resources.completions.Completions,
        ):
            return AnthropicCallable(*args, client_callable=llm_api, **kwargs)
    except ImportError:
        pass

    try:
        from transformers import (  # noqa: F401 # type: ignore
            FlaxPreTrainedModel,
            GenerationMixin,
            PreTrainedModel,
            TFPreTrainedModel,
        )

        api_self = getattr(llm_api, "__self__", None)

        if (
            isinstance(api_self, PreTrainedModel)
            or isinstance(api_self, TFPreTrainedModel)
            or isinstance(api_self, FlaxPreTrainedModel)
        ):
            if (
                hasattr(llm_api, "__func__")
                and llm_api.__func__ == GenerationMixin.generate
            ):
                return HuggingFaceModelCallable(*args, model_generate=llm_api, **kwargs)
            raise ValueError("Only text generation models are supported at this time.")
    except ImportError:
        pass

    try:
        from transformers import Pipeline  # noqa: F401 # type: ignore

        if isinstance(llm_api, Pipeline):
            # Couldn't find a constant for this
            if llm_api.task == "text-generation":
                return HuggingFacePipelineCallable(*args, pipeline=llm_api, **kwargs)
            raise ValueError(
                "Only text generation pipelines are supported at this time."
            )
    except ImportError:
        pass

    try:
        from litellm import completion  # noqa: F401 # type: ignore

        if llm_api == completion:
            return LiteLLMCallable(*args, **kwargs)
    except ImportError:
        pass

    # Let the user pass in an arbitrary callable.
    return ArbitraryCallable(*args, llm_api=llm_api, **kwargs)


###
# Async wrappers
###


class AsyncPromptCallableBase(PromptCallableBase):
    async def invoke_llm(
        self,
        *args,
        **kwargs,
    ) -> LLMResponse:
        raise NotImplementedError

    async def __call__(self, *args, **kwargs) -> LLMResponse:
        try:
            result = await self.invoke_llm(
                *self.init_args, *args, **self.init_kwargs, **kwargs
            )
        except Exception as e:
            raise PromptCallableException(
                "The callable `fn` passed to `Guard(fn, ...)` failed"
                f" with the following error: `{e}`. "
                "Make sure that `fn` can be called as a function that"
                " takes in a single prompt string "
                "and returns a string."
            )
        if not isinstance(result, LLMResponse):
            raise PromptCallableException(
                "The callable `fn` passed to `Guard(fn, ...)` returned"
                f" a non-string value: {result}. "
                "Make sure that `fn` can be called as a function that"
                " takes in a single prompt string "
                "and returns a string."
            )
        return result


class AsyncOpenAIModel(AsyncPromptCallableBase):
    pass


class AsyncOpenAICallable(AsyncOpenAIModel):
    async def invoke_llm(
        self,
        text: str,
        engine: str = "text-davinci-003",
        instructions: Optional[str] = None,
        *args,
        **kwargs,
    ):
        if "api_key" in kwargs:
            api_key = kwargs.pop("api_key")
        else:
            api_key = None

        if "model" in kwargs:
            engine = kwargs.pop("model")

        aclient = AsyncOpenAIClient(api_key=api_key)
        return await aclient.create_completion(
            engine=engine,
            prompt=nonchat_prompt(prompt=text, instructions=instructions),
            *args,
            **kwargs,
        )


class AsyncOpenAIChatCallable(AsyncOpenAIModel):
    supports_base_model = True

    async def invoke_llm(
        self,
        text: Optional[str] = None,
        model: str = "gpt-3.5-turbo",
        instructions: Optional[str] = None,
        msg_history: Optional[List[Dict]] = None,
        base_model: Optional[
            Union[Type[BaseModel], Type[List[Type[BaseModel]]]]
        ] = None,
        function_call: Optional[Any] = None,
        *args,
        **kwargs,
    ) -> LLMResponse:
        """Wrapper for OpenAI chat engines.

        Use Guardrails with OpenAI chat engines by doing
        ```
        raw_llm_response, validated_response, *rest = guard(
            openai.ChatCompletion.create,
            prompt_params={...},
            text=...,
            instructions=...,
            msg_history=...,
            temperature=...,
            ...
        )
        ```

        If `base_model` is passed, the chat engine will be used as a function
        on the base model.
        """

        if msg_history is None and text is None:
            raise PromptCallableException(
                "You must pass in either `text` or `msg_history` to `guard.__call__`."
            )

        # Configure function calling if applicable
        if base_model:
            function_params = [convert_pydantic_model_to_openai_fn(base_model)]
            if function_call is None:
                function_call = {"name": function_params[0]["name"]}
            fn_kwargs = {"functions": function_params, "function_call": function_call}
        else:
            fn_kwargs = {}

        # Call OpenAI
        if "api_key" in kwargs:
            api_key = kwargs.pop("api_key")
        else:
            api_key = None

        aclient = AsyncOpenAIClient(api_key=api_key)
        return await aclient.create_chat_completion(
            model=model,
            messages=chat_prompt(
                prompt=text, instructions=instructions, msg_history=msg_history
            ),
            *args,
            **fn_kwargs,
            **kwargs,
        )


class AsyncManifestCallable(AsyncPromptCallableBase):
    async def invoke_llm(
        self,
        text: str,
        client: Any,
        instructions: Optional[str] = None,
        *args,
        **kwargs,
    ):
        """Async wrapper for manifest client.

        To use manifest for guardrails, do
        ```
        client = Manifest(client_name=..., client_connection=...)
        raw_llm_response, validated_response, *rest = guard(
            client,
            prompt_params={...},
            ...
        ```
        """
        try:
            import manifest  # noqa: F401 # type: ignore
        except ImportError:
            raise PromptCallableException(
                "The `manifest` package is not installed. "
                "Install with `poetry add manifest-ml`"
            )
        client = cast(manifest.Manifest, client)
        manifest_response = await client.arun_batch(
            prompts=[nonchat_prompt(prompt=text, instructions=instructions)],
            *args,
            **kwargs,
        )
        return LLMResponse(
            output=manifest_response[0],
        )


class AsyncArbitraryCallable(AsyncPromptCallableBase):
    def __init__(self, llm_api: Callable, *args, **kwargs):
        self.llm_api = llm_api
        super().__init__(*args, **kwargs)

    async def invoke_llm(self, *args, **kwargs) -> LLMResponse:
        """Wrapper for arbitrary callable.

        To use an arbitrary callable for guardrails, do
        ```
        raw_llm_response, validated_response, *rest = guard(
            my_callable,
            prompt_params={...},
            ...
        )
        ```
        """
        output = await self.llm_api(*args, **kwargs)
        return LLMResponse(
            output=output,
        )


def get_async_llm_ask(
    llm_api: Callable[[Any], Awaitable[Any]], *args, **kwargs
) -> AsyncPromptCallableBase:
    # these only work with openai v0 (None otherwise)
    if llm_api == get_static_openai_acreate_func():
        return AsyncOpenAICallable(*args, **kwargs)
    if llm_api == get_static_openai_chat_acreate_func():
        return AsyncOpenAIChatCallable(*args, **kwargs)

    try:
        import manifest  # noqa: F401 # type: ignore

        if isinstance(llm_api, manifest.Manifest):
            return AsyncManifestCallable(*args, client=llm_api, **kwargs)
    except ImportError:
        pass

    return AsyncArbitraryCallable(*args, llm_api=llm_api, **kwargs)


def model_is_supported_server_side(
    llm_api: Optional[Union[Callable, Callable[[Any], Awaitable[Any]]]] = None,
    *args,
    **kwargs,
) -> bool:
    if not llm_api:
        return True
    # TODO: Support other models; requires server-side updates
    model = get_llm_ask(llm_api, *args, **kwargs)
    if asyncio.iscoroutinefunction(llm_api):
        model = get_async_llm_ask(llm_api, *args, **kwargs)
    return issubclass(type(model), OpenAIModel) or issubclass(
        type(model), AsyncOpenAIModel
    )


# FIXME: Update with newly supported LLMs
def get_llm_api_enum(
    llm_api: Callable[[Any], Awaitable[Any]]
) -> Optional[ValidatePayloadLlmApi]:
    # TODO: Distinguish between v1 and v2
    if llm_api == get_static_openai_create_func():
        return ValidatePayloadLlmApi.OPENAI_COMPLETION_CREATE
    elif llm_api == get_static_openai_chat_create_func():
        return ValidatePayloadLlmApi.OPENAI_CHATCOMPLETION_CREATE
    elif llm_api == get_static_openai_acreate_func():
        return ValidatePayloadLlmApi.OPENAI_COMPLETION_ACREATE
    elif llm_api == get_static_openai_chat_acreate_func():
        return ValidatePayloadLlmApi.OPENAI_CHATCOMPLETION_ACREATE
    else:
        return None<|MERGE_RESOLUTION|>--- conflicted
+++ resolved
@@ -1,4 +1,4 @@
-<<<<<<< HEAD
+import asyncio
 from typing import (
     Any,
     Awaitable,
@@ -11,10 +11,6 @@
     Union,
     cast,
 )
-=======
-import asyncio
-from typing import Any, Awaitable, Callable, Dict, Iterable, List, Optional, Union, cast
->>>>>>> 7b4c5388
 
 from guard_rails_api_client.models.validate_payload_llm_api import ValidatePayloadLlmApi
 from pydantic import BaseModel
