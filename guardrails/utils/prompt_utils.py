--- conflicted
+++ resolved
@@ -25,15 +25,9 @@
     prompt_callable: PromptCallableBase,
     instructions: Optional[Instructions],
     prompt: Prompt,
-<<<<<<< HEAD
-) -> Tuple[Instructions, Prompt]:
+) -> Tuple[Optional[Instructions], Prompt]:
     if isinstance(prompt_callable, LiteLLMCallable) or isinstance(
         prompt_callable, AsyncLiteLLMCallable
-=======
-) -> Tuple[Optional[Instructions], Prompt]:
-    if isinstance(prompt_callable, OpenAICallable) or isinstance(
-        prompt_callable, AsyncOpenAICallable
->>>>>>> 7bc0ac98
     ):
         prompt.source += "\n\nString Output:\n\n"
     if (
@@ -52,15 +46,9 @@
     instructions: Optional[Instructions],
     prompt: Prompt,
     use_xml: bool,
-<<<<<<< HEAD
-) -> Tuple[Instructions, Prompt]:
+) -> Tuple[Optional[Instructions], Prompt]:
     if isinstance(prompt_callable, LiteLLMCallable) or isinstance(
         prompt_callable, AsyncLiteLLMCallable
-=======
-) -> Tuple[Optional[Instructions], Prompt]:
-    if isinstance(prompt_callable, OpenAICallable) or isinstance(
-        prompt_callable, AsyncOpenAICallable
->>>>>>> 7bc0ac98
     ):
         prompt.source += "\n\nJson Output:\n\n"
     if (
