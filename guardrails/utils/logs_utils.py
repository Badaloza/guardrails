from copy import deepcopy
from typing import Any, Dict, List, Optional, Sequence, Union

from pydantic import Field, PrivateAttr
from rich.console import Group
from rich.panel import Panel
from rich.pretty import pretty_repr
from rich.table import Table
from rich.tree import Tree

from guardrails.prompt import Instructions, Prompt
from guardrails.utils.llm_response import LLMResponse
from guardrails.utils.pydantic_utils import ArbitraryModel
from guardrails.utils.reask_utils import (
    FieldReAsk,
    ReAsk,
    SkeletonReAsk,
    gather_reasks,
    prune_obj_for_reasking,
)
from guardrails.validators import ValidationResult


class ValidatorLogs(ArbitraryModel):
    """Logs for a single validator."""

    validator_name: str
    value_before_validation: Any
    validation_result: Optional[ValidationResult] = None
    value_after_validation: Optional[Any] = None


class FieldValidationLogs(ArbitraryModel):
    """Logs for a single field."""

    validator_logs: List[ValidatorLogs] = Field(default_factory=list)
    children: Dict[Union[int, str], "FieldValidationLogs"] = Field(default_factory=dict)


<<<<<<< HEAD
class LLMResponse(ArbitraryModel):
    prompt_token_count: Optional[int] = None
    response_token_count: Optional[int] = None
    output: str
    stream_output: Optional[Any] = None


=======
>>>>>>> ff395e82
class GuardLogs(ArbitraryModel):
    prompt: Optional[Prompt] = None
    instructions: Optional[Instructions] = None
    llm_response: Optional[LLMResponse] = None
    msg_history: Optional[List[Dict[str, Prompt]]] = None
    raw_output: Optional[str] = None
    parsed_output: Optional[Dict] = None
    validated_output: Optional[Union[Dict, ReAsk]] = None
    reasks: Optional[Sequence[ReAsk]] = None

    field_validation_logs: Optional[FieldValidationLogs] = None

    _previous_logs: Optional["GuardLogs"] = PrivateAttr(None)

    def set_validated_output(self, validated_output, is_full_schema_reask: bool):
        if (
            self._previous_logs is not None
            and self._previous_logs.validated_output is not None
            and not is_full_schema_reask
            and not isinstance(validated_output, SkeletonReAsk)
        ):
            validated_output = merge_reask_output(
                self._previous_logs.validated_output, validated_output
            )
        self.validated_output = validated_output

    @property
    def failed_validations(self) -> List[ReAsk]:
        """Returns the failed validations."""
        return gather_reasks(self.validated_output)

    @property
    def output(self) -> Optional[str]:
        if self.llm_response is None:
            return None
        if self.raw_output is not None:
            return self.raw_output
        return self.llm_response.output

    @property
    def rich_group(self) -> Group:
        def create_msg_history_table(
            msg_history: Optional[List[Dict[str, Prompt]]]
        ) -> Union[str, Table]:
            if msg_history is None:
                return "No message history."
            table = Table(show_lines=True)
            table.add_column("Role", justify="right", no_wrap=True)
            table.add_column("Content")

            for msg in msg_history:
                table.add_row(str(msg["role"]), msg["content"].source)

            return table

        table = create_msg_history_table(self.msg_history)

        if self.instructions is not None:
            return Group(
                Panel(
                    self.prompt.source if self.prompt else "No prompt",
                    title="Prompt",
                    style="on #F0F8FF",
                ),
                Panel(
                    self.instructions.source, title="Instructions", style="on #FFF0F2"
                ),
                Panel(table, title="Message History", style="on #E7DFEB"),
                Panel(self.output or "", title="Raw LLM Output", style="on #F5F5DC"),
                Panel(
                    pretty_repr(self.validated_output),
                    title="Validated Output",
                    style="on #F0FFF0",
                ),
            )
        else:
            return Group(
                Panel(
                    self.prompt.source if self.prompt else "No prompt",
                    title="Prompt",
                    style="on #F0F8FF",
                ),
                Panel(table, title="Message History", style="on #E7DFEB"),
                Panel(self.output or "", title="Raw LLM Output", style="on #F5F5DC"),
                Panel(
                    pretty_repr(self.validated_output),
                    title="Validated Output",
                    style="on #F0FFF0",
                ),
            )


class GuardHistory(ArbitraryModel):
    history: List[GuardLogs]

    def push(self, guard_log: GuardLogs) -> None:
        if len(self.history) > 0:
            last_log = self.history[-1]
            guard_log._previous_logs = last_log

        self.history += [guard_log]

    @property
    def tree(self) -> Tree:
        """Returns the tree."""
        tree = Tree("Logs")
        for i, log in enumerate(self.history):
            tree.add(Panel(log.rich_group, title=f"Step {i}"))
        return tree

    @property
    def validated_output(self) -> Optional[Union[Dict, ReAsk]]:
        """Returns the latest validated output."""
        return self.history[-1].validated_output

    @property
    def output(self) -> Optional[str]:
        """Returns the latest output."""
        return self.history[-1].output

    @property
    def output_as_dict(self) -> Optional[Dict]:
        """Returns the latest output as a dict."""
        return self.history[-1].parsed_output

    @property
    def failed_validations(self) -> List[List[ReAsk]]:
        """Returns all failed validations."""
        return [log.failed_validations for log in self.history]


class GuardState(ArbitraryModel):
    all_histories: List[GuardHistory] = Field(default_factory=list)

    def push(self, guard_history: GuardHistory) -> None:
        self.all_histories += [guard_history]

    @property
    def most_recent_call(self) -> Optional[GuardHistory]:
        """Returns the most recent call."""
        if not len(self.all_histories):
            return None
        return self.all_histories[-1]


def update_response_by_path(output: dict, path: List[Any], value: Any) -> None:
    """Update the output by path.

    Args:
        output: The output.
        path: The path to the element to be updated.
        value: The value to be updated.
    """
    for key in path[:-1]:
        output = output[key]
    output[path[-1]] = value


def merge_reask_output(previous_response, reask_response) -> Dict:
    """Merge the reask output into the original output.

    Args:
        prev_logs: GuardLogs object from the previous iteration.
        current_logs: GuardLogs object from the current iteration.

    Returns:
        The merged output.
    """

    if isinstance(previous_response, ReAsk):
        return reask_response

    pruned_reask_json = prune_obj_for_reasking(previous_response)

    # Reask output and reask json have the same structure, except that values
    # of the reask json are ReAsk objects. We want to replace the ReAsk objects
    # with the values from the reask output.
    merged_json = deepcopy(previous_response)

    def update_reasked_elements(pruned_reask_json, reask_response_dict):
        if isinstance(pruned_reask_json, dict):
            for key, value in pruned_reask_json.items():
                if isinstance(value, FieldReAsk):
                    if value.path is None:
                        raise RuntimeError(
                            "FieldReAsk object must have a path attribute."
                        )
                    corrected_value = reask_response_dict.get(key)
                    update_response_by_path(merged_json, value.path, corrected_value)
                else:
                    update_reasked_elements(
                        pruned_reask_json[key], reask_response_dict[key]
                    )
        elif isinstance(pruned_reask_json, list):
            for i, item in enumerate(pruned_reask_json):
                if isinstance(item, FieldReAsk):
                    if item.path is None:
                        raise RuntimeError(
                            "FieldReAsk object must have a path attribute."
                        )
                    corrected_value = reask_response_dict[i]
                    update_response_by_path(merged_json, item.path, corrected_value)
                else:
                    update_reasked_elements(
                        pruned_reask_json[i], reask_response_dict[i]
                    )

    update_reasked_elements(pruned_reask_json, reask_response)

    return merged_json<|MERGE_RESOLUTION|>--- conflicted
+++ resolved
@@ -37,16 +37,6 @@
     children: Dict[Union[int, str], "FieldValidationLogs"] = Field(default_factory=dict)
 
 
-<<<<<<< HEAD
-class LLMResponse(ArbitraryModel):
-    prompt_token_count: Optional[int] = None
-    response_token_count: Optional[int] = None
-    output: str
-    stream_output: Optional[Any] = None
-
-
-=======
->>>>>>> ff395e82
 class GuardLogs(ArbitraryModel):
     prompt: Optional[Prompt] = None
     instructions: Optional[Instructions] = None
