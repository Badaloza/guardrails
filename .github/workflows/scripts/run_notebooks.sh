--- conflicted
+++ resolved
@@ -9,12 +9,8 @@
 # Function to process a notebook
 process_notebook() {
     notebook="$1"
-<<<<<<< HEAD
-    invalid_notebooks=("valid_chess_moves.ipynb" "translation_with_quality_check.ipynb" "llamaindex-output-parsing.ipynb")
+    invalid_notebooks=("valid_chess_moves.ipynb" "translation_with_quality_check.ipynb" "llamaindex-output-parsing.ipynb" "competitors_check.ipynb")
     if [[ ! " ${invalid_notebooks[@]} " =~ " ${notebook} " ]]; then
-=======
-    if [ "$notebook" != "valid_chess_moves.ipynb" ] && [ "$notebook" != "translation_with_quality_check.ipynb" ] && [ "$notebook" != "competitors_check.ipynb" ]; then
->>>>>>> ff395e82
         echo "Processing $notebook..."
         poetry run jupyter nbconvert --to notebook --execute "$notebook"
         if [ $? -ne 0 ]; then
