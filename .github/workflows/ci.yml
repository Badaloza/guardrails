name: CI

on:
  push:
    branches:
      - main
      - dev
  pull_request:
    branches:
      - main
      - dev
      - feat/*

  # Allows you to run this workflow manually from the Actions tab
  workflow_dispatch:

jobs:
  Linting:
    runs-on: ubuntu-latest
    strategy:
      matrix:
        python-version: ["3.8", "3.9", "3.10", "3.11"]
    steps:
      - uses: actions/checkout@v4
      - name: Set up Python ${{ matrix.python-version }}
        uses: actions/setup-python@v5
        with:
          python-version: ${{ matrix.python-version }}

      # - name: Poetry cache
      #   uses: actions/cache@v3
      #   with:
      #     path: ~/.cache/pypoetry
      #     key: poetry-cache-${{ runner.os }}-${{ matrix.python-version }}-${{ env.POETRY_VERSION }}

      - name: Install Poetry
        uses: snok/install-poetry@v1

      - name: Install Dependencies
        # TODO: fix errors so that we can run `make dev` instead
        run: |
          make full

      - name: Lint with ruff
        run: |
          make lint

  Typing:
    runs-on: ubuntu-latest
    strategy:
      matrix:
        python-version: ["3.8", "3.9", "3.10", "3.11"]
<<<<<<< HEAD
        pydantic-version: ["2.4.2"]
        openai-version: ["1.30.1"]
=======
        pydantic-version: ["==1.10.9", ">=2.x"]
        openai-version: [">=1.x"]
>>>>>>> 931b8b4d
    steps:
      - uses: actions/checkout@v4
      - name: Set up Python ${{ matrix.python-version }}
        uses: actions/setup-python@v5
        with:
          python-version: ${{ matrix.python-version }}

      # - name: Poetry cache
      #   uses: actions/cache@v3
      #   with:
      #     path: ~/.cache/pypoetry
      #     key: poetry-cache-${{ runner.os }}-${{ matrix.python-version }}-${{ env.POETRY_VERSION }}-${{ matrix.pydantic-version }}

      - name: Install Poetry
        uses: snok/install-poetry@v1

      - name: Install Dependencies
        # TODO: fix errors so that we can run `make dev` instead
        run: |
          make full
          poetry run pip install "pydantic${{ matrix.pydantic-version }}"
          poetry run pip install "openai${{ matrix.openai-version }}"

      - name: Static analysis with pyright
        run: |
          make type

  Pytests:
    runs-on: LargeBois
    strategy:
      matrix:
        python-version: ["3.8", "3.9", "3.10", "3.11"]
        # TODO: fix errors so that we can run both `make dev` and `make full`
        # dependencies: ['dev', 'full']
        dependencies: ["full"]
<<<<<<< HEAD
        pydantic-version: ["2.4.2"]
        openai-version: ["1.30.1"]
=======
        pydantic-version: ["==1.10.9", ">=2.x"]
        openai-version: [">=1.x"]
>>>>>>> 931b8b4d
    steps:
      - uses: actions/checkout@v4

      - name: Create .guardrailsrc
        run: |
          echo 'id="SYSTEM TESTING"' > ~/.guardrailsrc
          echo 'no_metrics=false' >> ~/.guardrailsrc

      - name: Set up Python ${{ matrix.python-version }}
        uses: actions/setup-python@v5
        with:
          python-version: ${{ matrix.python-version }}

      # - name: Poetry cache
      #   uses: actions/cache@v3
      #   with:
      #     path: ~/.cache/pypoetry
      #     key: poetry-cache-${{ runner.os }}-${{ matrix.python-version }}-${{ env.POETRY_VERSION }}-${{ matrix.pydantic-version }}-${{ matrix.openai-version }}

      - name: Install Poetry
        uses: snok/install-poetry@v1

      - name: Install Dependencies
        run: |
          make ${{ matrix.dependencies }}
          poetry run pip install "pydantic${{ matrix.pydantic-version }}"
          poetry run pip install "openai${{ matrix.openai-version }}"

      - name: Run Pytests
        run: |
          make test-cov

      - name: Upload to codecov.io
        uses: codecov/codecov-action@v3
        with:
          token: ${{ secrets.CODECOV_TOKEN }}
          file: ./coverage.xml
          flags: unittests
          name: codecov-umbrella
          fail_ci_if_error: true<|MERGE_RESOLUTION|>--- conflicted
+++ resolved
@@ -27,12 +27,6 @@
         with:
           python-version: ${{ matrix.python-version }}
 
-      # - name: Poetry cache
-      #   uses: actions/cache@v3
-      #   with:
-      #     path: ~/.cache/pypoetry
-      #     key: poetry-cache-${{ runner.os }}-${{ matrix.python-version }}-${{ env.POETRY_VERSION }}
-
       - name: Install Poetry
         uses: snok/install-poetry@v1
 
@@ -50,25 +44,12 @@
     strategy:
       matrix:
         python-version: ["3.8", "3.9", "3.10", "3.11"]
-<<<<<<< HEAD
-        pydantic-version: ["2.4.2"]
-        openai-version: ["1.30.1"]
-=======
-        pydantic-version: ["==1.10.9", ">=2.x"]
-        openai-version: [">=1.x"]
->>>>>>> 931b8b4d
     steps:
       - uses: actions/checkout@v4
       - name: Set up Python ${{ matrix.python-version }}
         uses: actions/setup-python@v5
         with:
           python-version: ${{ matrix.python-version }}
-
-      # - name: Poetry cache
-      #   uses: actions/cache@v3
-      #   with:
-      #     path: ~/.cache/pypoetry
-      #     key: poetry-cache-${{ runner.os }}-${{ matrix.python-version }}-${{ env.POETRY_VERSION }}-${{ matrix.pydantic-version }}
 
       - name: Install Poetry
         uses: snok/install-poetry@v1
@@ -77,8 +58,6 @@
         # TODO: fix errors so that we can run `make dev` instead
         run: |
           make full
-          poetry run pip install "pydantic${{ matrix.pydantic-version }}"
-          poetry run pip install "openai${{ matrix.openai-version }}"
 
       - name: Static analysis with pyright
         run: |
@@ -91,14 +70,7 @@
         python-version: ["3.8", "3.9", "3.10", "3.11"]
         # TODO: fix errors so that we can run both `make dev` and `make full`
         # dependencies: ['dev', 'full']
-        dependencies: ["full"]
-<<<<<<< HEAD
-        pydantic-version: ["2.4.2"]
-        openai-version: ["1.30.1"]
-=======
-        pydantic-version: ["==1.10.9", ">=2.x"]
-        openai-version: [">=1.x"]
->>>>>>> 931b8b4d
+        # dependencies: ["full"]
     steps:
       - uses: actions/checkout@v4
 
@@ -112,20 +84,12 @@
         with:
           python-version: ${{ matrix.python-version }}
 
-      # - name: Poetry cache
-      #   uses: actions/cache@v3
-      #   with:
-      #     path: ~/.cache/pypoetry
-      #     key: poetry-cache-${{ runner.os }}-${{ matrix.python-version }}-${{ env.POETRY_VERSION }}-${{ matrix.pydantic-version }}-${{ matrix.openai-version }}
-
       - name: Install Poetry
         uses: snok/install-poetry@v1
 
       - name: Install Dependencies
         run: |
-          make ${{ matrix.dependencies }}
-          poetry run pip install "pydantic${{ matrix.pydantic-version }}"
-          poetry run pip install "openai${{ matrix.openai-version }}"
+          make full
 
       - name: Run Pytests
         run: |
