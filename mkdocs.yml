site_name:  Guardrails AI
site_url: https://docs.guardrailsai.com
site_author: Shreya Rajpal
repo_url: https://github.com/guardrails-ai/guardrails
repo_name: guardrails-ai/guardrails

remote_branch: gh-pages
remote_name: origin

copyright: |
  Maintained by <a href="https://github.com/guardrails-ai">Guardrails AI</a>.


nav:
  - 'Introduction': guardrails_ai/introduction.md
  - 'Getting Started': guardrails_ai/getting_started.ipynb
  - 'Installation': guardrails_ai/installation.md
  - 'Migrating to 0.2.x': 0-2-migration.md
  - 'FAQ': faq.md
  - 'Defining Guardrails':
    - 'Pydantic': defining_guards/pydantic.ipynb
    - 'Strings': defining_guards/strings.ipynb
    - 'RailSpec': defining_guards/rail.md
  - 'Concepts':
    - 'Guard': concepts/guard.md
    - 'Validators': concepts/validators.md
    - 'Output Element': concepts/output.md
    - 'Prompt Element': concepts/prompt.md
    - 'Instruction Element': concepts/instructions.md
    - 'Logs': concepts/logs.md
    - 'Environment Variables': concepts/envars.md
  - 'API Reference':
    - 'Guard': api_reference/guard.md
    - 'Rail': api_reference/rail.md
    - 'Validators': api_reference/validators.md
    - 'Response Structures': api_reference/response_structures.md
    - 'Schema': api_reference/schema.md
    - 'Document Store': api_reference/document_store.md
    - 'Data Types': api_reference/data_types.md
    - 'History & Logs': api_reference/history_and_logs.md
    - 'Helper Classes': api_reference/helper_classes.md
  - 'CLI Reference': cli.md
  # - 'Recipes':
  #   - 'Generating structured data': recipes/generate_structured_data.ipynb
  #   - 'Validating structured data': recipes/validate_structured_data.ipynb
  - 'Examples':
    - 'Text to SQL': use_cases/text2sql/text2sql.ipynb
    - 'Use Guardrails with Chat Models': examples/guardrails_with_chat_models.ipynb
    - 'If condition: generate different JSON objects based on condition': examples/select_choice_based_on_action.ipynb
    - 'Extracting entities from ToS': examples/extracting_entities.ipynb
    - 'Generating bug-free Python code': examples/bug_free_python_code.ipynb
    - 'No secrets in generated text': examples/no_secrets_in_generated_text.ipynb
    - 'Natural language to bug-free SQL': examples/syntax_error_free_sql.ipynb
    - 'Vegan Mac & Cheese Recipe Generator': examples/recipe_generation.ipynb
    - 'Using GPT to play valid chess moves': examples/valid_chess_moves.ipynb
    - 'Translate text with profanity filtering': examples/translation_to_specific_language.ipynb
    - 'Generate structured synthetic data': examples/generate_structured_data.ipynb
    - 'Ensure translated text is high quality': examples/translation_with_quality_check.ipynb
    - 'Check key info present in generated summary': examples/text_summarization_quality.ipynb
    - 'Detect and limit hallucinations in generated text': examples/provenance.ipynb
    - 'Check whether a value is similar to a set of other values': examples/value_within_distribution.ipynb
<<<<<<< HEAD
    - 'Check if a competitor is named': examples/competitors_check.ipynb
=======
    - 'Using GuardrailsOutputParser in LlamaIndex': examples/llamaindex-output-parsing.ipynb
>>>>>>> 8022c6fd
  - 'Integrations':
    - 'Azure OpenAI': integrations/azure_openai.ipynb
    - 'OpenAI Functions': integrations/openai_functions.ipynb
    - 'LangChain': integrations/langchain.ipynb
  -  'Join the Guardrails AI team': https://equatorial-bergamot-e37.notion.site/Join-the-Guardrails-AI-team-fd2fbf54f7834ba1b4c4d985162d34e1?pvs=4


theme:
  name: material
  favicon: img/favicon.ico
  logo: img/guardrails_logo.png
  custom_dir: docs/overrides
  icon:
    repo: fontawesome/brands/github
    admonition:
      note: octicons/tag-16
      abstract: octicons/checklist-16
      info: octicons/info-16
      tip: octicons/squirrel-16
      success: octicons/check-16
      question: octicons/question-16
      warning: octicons/alert-16
      failure: octicons/x-circle-16
      danger: octicons/zap-16
      bug: octicons/bug-16
      example: octicons/beaker-16
      quote: octicons/quote-16
  features:
    - navigation.instant
    - navigation.tracking
    # - navigation.sections
    - content.code.annotate
    - toc.follow
  palette:
    - scheme: default
      primary: black
      toggle:
        icon: material/toggle-switch
        name: Switch to dark mode

    # Palette toggle for dark mode
    - scheme: slate
      primary: black
      toggle:
        icon: material/toggle-switch-off-outline
        name: Switch to light mode


markdown_extensions:
  - pymdownx.highlight:
      anchor_linenums: true
      line_spans: __span
      pygments_lang_class: true
  - pymdownx.tabbed:
      alternate_style: true
  - pymdownx.tasklist:
      custom_checkbox: true
  - pymdownx.inlinehilite
  - pymdownx.snippets
  - pymdownx.superfences
  - admonition
  - pymdownx.details
  - tables
  - def_list
  - pymdownx.superfences:
      custom_fences:
        - name: mermaid
          class: mermaid
          format: !!python/name:pymdownx.superfences.fence_code_format


plugins:
  - social
  - search
  - glightbox
  - mkdocstrings:
      default_handler: python
      handlers:
        python:
          options:
            docstring_style: google
            show_source: false
            show_bases: false
            show_if_no_docstring: true
            merge_init_into_class: true
            show_root_toc_entry: false
            show_inheritance: true # This is no longer a valid option
            inherited_members: true # This might be the replacement?
            # The below are now filters in the MD file
            # https://mkdocstrings.github.io/python/usage/configuration/members/#filters
            show_private: false # This is no longer a valid option
            show_special_members: false # This is no longer a valid option
            # Newly added options
            annotations_path: brief
            show_signature_annotations: true
            separate_signature: true
            signature_crossrefs: true
  - mknotebooks:
      execute: false
      timeout: 100
      allow_errors: false
      tag_remove_configs:
        remove_cell_tags:
          - Remove_cell
        remove_all_outputs_tags:
          - Remove_all_output
        remove_single_output_tags:
          - Remove_single_output
        remove_input_tags:
          - Remove_input
  # - mkdocs-jupyter:
  #     execute_notebooks: true
  #     kernel_name: python3
  #     extra_arguments:
  #       - "--InlineBackend.figure_format=svg"
  #     include_source: True


extra:
  analytics:
    provider: google
    property: G-CXQ3SCNV24
  version:
    provider: mike
  social:
    - icon: fontawesome/brands/twitter
      link: https://twitter.com/guardrails_ai
    - icon: fontawesome/brands/github
      link: https://github.com/guardrails-ai/guardrails
    - icon: fontawesome/brands/discord
      link: https://discord.gg/Jsey3mX98B

extra_javascript:
  - javascripts/pipedrive.js
  - javascripts/posthog.js<|MERGE_RESOLUTION|>--- conflicted
+++ resolved
@@ -59,11 +59,8 @@
     - 'Check key info present in generated summary': examples/text_summarization_quality.ipynb
     - 'Detect and limit hallucinations in generated text': examples/provenance.ipynb
     - 'Check whether a value is similar to a set of other values': examples/value_within_distribution.ipynb
-<<<<<<< HEAD
     - 'Check if a competitor is named': examples/competitors_check.ipynb
-=======
     - 'Using GuardrailsOutputParser in LlamaIndex': examples/llamaindex-output-parsing.ipynb
->>>>>>> 8022c6fd
   - 'Integrations':
     - 'Azure OpenAI': integrations/azure_openai.ipynb
     - 'OpenAI Functions': integrations/openai_functions.ipynb
