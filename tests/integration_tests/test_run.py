--- conflicted
+++ resolved
@@ -2,22 +2,11 @@
 
 from guardrails.classes.history.call import Call
 from guardrails.classes.history.iteration import Iteration
-<<<<<<< HEAD
 from guardrails.llm_providers import AsyncLiteLLMCallable, LiteLLMCallable
-=======
-from guardrails.classes.llm.llm_response import LLMResponse
-from guardrails.classes.output_type import OutputTypes
-from guardrails.llm_providers import AsyncOpenAICallable, OpenAICallable
-from guardrails.prompt.instructions import Instructions
-from guardrails.prompt.prompt import Prompt
->>>>>>> 00ae4acb
 from guardrails.run import AsyncRunner, Runner
 from guardrails.types.on_fail import OnFailAction
 
-<<<<<<< HEAD
 from .mock_llm_outputs import MockAsyncLiteLLMCallable, MockLiteLLMCallable
-=======
->>>>>>> 00ae4acb
 from .test_assets import string
 from tests.integration_tests.test_assets.validators.two_words import TwoWords
 
@@ -44,15 +33,7 @@
             prompt=PROMPT,
             instructions=INSTRUCTIONS,
             msg_history=None,
-<<<<<<< HEAD
-            api=LiteLLMCallable,
-            prompt_schema=None,
-            instructions_schema=None,
-            output_schema=OUTPUT_SCHEMA,
-            num_reasks=0,
-=======
             api=OpenAICallable,
->>>>>>> 00ae4acb
         )
     else:
         return AsyncRunner(
@@ -63,58 +44,6 @@
             prompt=PROMPT,
             instructions=INSTRUCTIONS,
             msg_history=None,
-<<<<<<< HEAD
-            api=AsyncLiteLLMCallable,
-            prompt_schema=None,
-            instructions_schema=None,
-            output_schema=OUTPUT_SCHEMA,
-            num_reasks=0,
-        )
-
-
-@pytest.mark.skipif(
-    os.environ.get("OPENAI_API_KEY") is None, reason="openai api key not set"
-)
-@pytest.mark.asyncio
-@pytest.mark.skipif(not OPENAI_VERSION.startswith("0"), reason="Only for OpenAI v0")
-async def test_sync_async_call_equivalence(mocker):
-    mocker.patch(
-        "guardrails.llm_providers.AsyncLiteLLMCallable",
-        new=MockAsyncLiteLLMCallable,
-    )
-    mocker.patch("guardrails.llm_providers.LiteLLMCallable", new=MockLiteLLMCallable)
-
-    # Call the 'call' method synchronously
-    result_sync = runner_instance(True).call(
-        1,
-        INSTRUCTIONS,
-        PROMPT,
-        None,
-        LiteLLMCallable(**{"temperature": 0}),
-        "Tomato Cheese Pizza",
-    )
-
-    # Call the 'async_call' method asynchronously
-    result_async = await runner_instance(False).async_call(
-        index=1,
-        instructions=INSTRUCTIONS,
-        prompt=PROMPT,
-        msg_history=None,
-        api=AsyncLiteLLMCallable(**{"temperature": 0}),
-        output="Tomato Cheese Pizza",
-    )
-
-    assert result_sync.output == result_async.output
-
-
-@pytest.mark.asyncio
-async def test_sync_async_validate_equivalence(mocker):
-    mocker.patch(
-        "guardrails.llm_providers.AsyncLiteLLMCallable",
-        new=MockAsyncLiteLLMCallable,
-    )
-    mocker.patch("guardrails.llm_providers.LiteLLMCallable", new=MockLiteLLMCallable)
-=======
             api=AsyncOpenAICallable,
         )
 
@@ -132,7 +61,6 @@
         )
     ]
 
->>>>>>> 00ae4acb
     iteration = Iteration()
 
     parsed_output, _ = runner_instance(True).parse(OUTPUT, OUTPUT_SCHEMA)
@@ -151,13 +79,6 @@
 
 @pytest.mark.asyncio
 async def test_sync_async_step_equivalence(mocker):
-<<<<<<< HEAD
-    mocker.patch(
-        "guardrails.llm_providers.AsyncLiteLLMCallable",
-        new=MockAsyncLiteLLMCallable,
-    )
-    mocker.patch("guardrails.llm_providers.LiteLLMCallable", new=MockLiteLLMCallable)
-=======
     mock_invoke_llm = mocker.patch(
         "guardrails.llm_providers.AsyncOpenAICallable.invoke_llm",
     )
@@ -168,24 +89,12 @@
             response_token_count=1234,
         )
     ]
->>>>>>> 00ae4acb
 
     call_log = Call()
 
     # Call the 'step' method synchronously
     sync_iteration = runner_instance(True).step(
         1,
-<<<<<<< HEAD
-        LiteLLMCallable(**{"temperature": 0}),
-        INSTRUCTIONS,
-        PROMPT,
-        None,
-        {},
-        None,
-        None,
-        None,
-=======
->>>>>>> 00ae4acb
         OUTPUT_SCHEMA,
         call_log,
         api=OpenAICallable(**{"temperature": 0}),
@@ -198,17 +107,6 @@
     # Call the 'async_step' method asynchronously
     async_iteration = await runner_instance(False).async_step(
         1,
-<<<<<<< HEAD
-        AsyncLiteLLMCallable(**{"temperature": 0}),
-        INSTRUCTIONS,
-        PROMPT,
-        None,
-        {},
-        None,
-        None,
-        None,
-=======
->>>>>>> 00ae4acb
         OUTPUT_SCHEMA,
         call_log,
         api=AsyncOpenAICallable(**{"temperature": 0}),
