--- conflicted
+++ resolved
@@ -2,20 +2,13 @@
 from guardrails.classes.llm.llm_response import LLMResponse
 from guardrails.utils.openai_utils import get_static_openai_create_func
 
-<<<<<<< HEAD
-from .mock_llm_outputs import MockLiteLLMCallable
-=======
->>>>>>> 00ae4acb
 from .test_assets import python_rail
 
 
 def test_multi_reask(mocker):
     """Test that parallel reasking works."""
-<<<<<<< HEAD
-    mocker.patch("guardrails.llm_providers.LiteLLMCallable", new=MockLiteLLMCallable)
-=======
     mock_invoke_llm = mocker.patch(
-        "guardrails.llm_providers.OpenAICallable._invoke_llm"
+        "guardrails.llm_providers.LiteLLMCallable._invoke_llm"
     )
     mock_invoke_llm.side_effect = [
         LLMResponse(
@@ -34,7 +27,6 @@
             response_token_count=1234,
         ),
     ]
->>>>>>> 00ae4acb
 
     guard = gd.Guard.from_rail_string(python_rail.RAIL_SPEC_WITH_VALIDATOR_PARALLELISM)
 
