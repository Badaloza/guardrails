import json
from datetime import date, time
from typing import List, Literal, Union

import pytest
from pydantic import BaseModel, Field

import guardrails as gd
from guardrails.classes.llm.llm_response import LLMResponse
from guardrails.utils.openai_utils import (
    get_static_openai_chat_create_func,
    get_static_openai_create_func,
)
from guardrails.utils.pydantic_utils import PYDANTIC_VERSION
from guardrails.validator_base import OnFailAction
from guardrails.validators import (
    FailResult,
    PassResult,
    TwoWords,
    ValidationResult,
    Validator,
    ValidLength,
    register_validator,
)

<<<<<<< HEAD
from .mock_llm_outputs import MockLiteLLMCallable, MockOpenAIChatCallable
=======
from .mock_llm_outputs import MockOpenAICallable
>>>>>>> 00ae4acb
from .test_assets import python_rail, string


@register_validator(name="is-valid-director", data_type="string")
class IsValidDirector(Validator):
    def validate(self, value, metadata) -> ValidationResult:
        valid_names = [
            "Christopher Nolan",
            "Steven Spielberg",
            "Martin Scorsese",
            "Quentin Tarantino",
            "James Cameron",
        ]
        if value not in valid_names:
            return FailResult(
                error_message=f"Value {value} is not a valid director name. "
                f"Valid choices are {valid_names}.",
            )
        return PassResult()


def test_python_rail(mocker):
    mock_invoke_llm = mocker.patch(
        "guardrails.llm_providers.OpenAIChatCallable._invoke_llm"
    )
    mock_invoke_llm.side_effect = [
        LLMResponse(
            output=python_rail.LLM_OUTPUT_1_FAIL_GUARDRAILS_VALIDATION,
            prompt_token_count=123,
            response_token_count=1234,
        ),
        LLMResponse(
            output=python_rail.LLM_OUTPUT_2_SUCCEED_GUARDRAILS_BUT_FAIL_PYDANTIC_VALIDATION,
            prompt_token_count=123,
            response_token_count=1234,
        ),
    ]

    class BoxOfficeRevenue(BaseModel):
        revenue_type: Literal["box_office"]
        gross: float
        opening_weekend: float

        # Field-level validation using Pydantic (not Guardrails)
        if PYDANTIC_VERSION.startswith("1"):
            from pydantic import validator

            decorator = validator("gross")
        else:
            from pydantic import field_validator

            decorator = field_validator("gross")

        @decorator
        def validate_gross(cls, gross):
            if gross <= 0:
                raise ValueError("Gross revenue must be a positive value")
            return gross

    class StreamingRevenue(BaseModel):
        revenue_type: Literal["streaming"]
        subscriptions: int
        subscription_fee: float

    class Details(BaseModel):
        release_date: date
        duration: time
        budget: float
        is_sequel: bool = Field(default=False)

        # Root-level validation using Pydantic (Not in Guardrails)
        if PYDANTIC_VERSION.startswith("1"):
            website: str = Field(
                validators=[ValidLength(min=9, max=100, on_fail=OnFailAction.REASK)]
            )
            from pydantic import root_validator

            @root_validator
            def validate_budget_and_gross(cls, values):
                budget = values.get("budget")
                revenue = values.get("revenue")
                if isinstance(revenue, BoxOfficeRevenue):
                    gross = revenue.gross
                    if budget >= gross:
                        raise ValueError("Budget must be less than gross revenue")
                return values

        else:
            website: str = Field(
                json_schema_extra={
                    "validators": [
                        ValidLength(min=9, max=100, on_fail=OnFailAction.REASK)
                    ]
                }
            )
            from pydantic import model_validator

            @model_validator(mode="before")
            def validate_budget_and_gross(cls, values):
                budget = values.get("budget")
                revenue = values.get("revenue")
                if revenue["revenue_type"] == "box_office":
                    gross = revenue["gross"]
                    if budget >= gross:
                        raise ValueError("Budget must be less than gross revenue")
                return values

        contact_email: str
        revenue: Union[BoxOfficeRevenue, StreamingRevenue] = Field(
            ..., discriminator="revenue_type"
        )

    class Movie(BaseModel):
        rank: int
        title: str
        details: Details

    class Director(BaseModel):
        name: str = Field(validators=[IsValidDirector()])
        movies: List[Movie]

    guard = gd.Guard.from_pydantic(
        output_class=Director,
        prompt=(
            "Provide detailed information about the top 5 grossing movies from"
            " ${director} including release date, duration, budget, whether "
            "it's a sequel, website, and contact email.\n"
            "${gr.xml_suffix_without_examples}"
        ),
        instructions="\nYou are a helpful assistant only capable of communicating"
        " with valid JSON, and no other text.\n${gr.xml_suffix_prompt_examples}",
    )

    # Guardrails runs validation and fixes the first failing output through reasking
    final_output = guard(
        get_static_openai_chat_create_func(),
        prompt_params={"director": "Christopher Nolan"},
        num_reasks=2,
        full_schema_reask=False,
    )

    # Assertions are made on the guard state object.
    expected_gd_output = json.loads(
        python_rail.LLM_OUTPUT_2_SUCCEED_GUARDRAILS_BUT_FAIL_PYDANTIC_VALIDATION
    )
    assert final_output.validated_output == expected_gd_output

    call = guard.history.first

    # Check that the guard state object has the correct number of re-asks.
    assert call.iterations.length == 2

    if PYDANTIC_VERSION.startswith("1"):
        assert (
            call.compiled_prompt == python_rail.COMPILED_PROMPT_1_WITHOUT_INSTRUCTIONS
        )
    else:
        assert (
            call.compiled_prompt
            == python_rail.COMPILED_PROMPT_1_PYDANTIC_2_WITHOUT_INSTRUCTIONS
        )

    assert (
        call.iterations.first.raw_output
        == python_rail.LLM_OUTPUT_1_FAIL_GUARDRAILS_VALIDATION
    )

    assert call.iterations.last.inputs.prompt == gd.Prompt(
        python_rail.COMPILED_PROMPT_2_WITHOUT_INSTRUCTIONS
    )
    # Same as above
    assert call.reask_prompts.last == python_rail.COMPILED_PROMPT_2_WITHOUT_INSTRUCTIONS
    assert (
        call.raw_outputs.last
        == python_rail.LLM_OUTPUT_2_SUCCEED_GUARDRAILS_BUT_FAIL_PYDANTIC_VALIDATION
    )

    if PYDANTIC_VERSION.startswith("1"):
        with pytest.raises(ValueError):
            Director.parse_raw(
                python_rail.LLM_OUTPUT_2_SUCCEED_GUARDRAILS_BUT_FAIL_PYDANTIC_VALIDATION
            )

        # The user can take corrective action based on the failed validation.
        # Either manipulating the output themselves, taking corrective action
        # in their application, or upstreaming their validations into Guardrails.

        # The fixed output should pass validation using Pydantic
        Director.parse_raw(python_rail.LLM_OUTPUT_3_SUCCEED_GUARDRAILS_AND_PYDANTIC)
    else:
        with pytest.raises(ValueError):
            Director.model_validate_json(
                python_rail.LLM_OUTPUT_2_SUCCEED_GUARDRAILS_BUT_FAIL_PYDANTIC_VALIDATION
            )
        Director.model_validate_json(
            python_rail.LLM_OUTPUT_3_SUCCEED_GUARDRAILS_AND_PYDANTIC
        )


def test_python_string(mocker):
    """Test single string (non-JSON) generation via pydantic with re-asking."""
    mocker.patch("guardrails.llm_providers.LiteLLMCallable", new=MockLiteLLMCallable)

    validators = [TwoWords(on_fail=OnFailAction.REASK)]
    description = "Name for the pizza"
    instructions = """
You are a helpful assistant, and you are helping me come up with a name for a pizza.

${gr.complete_string_suffix}
"""

    prompt = """
Given the following ingredients, what would you call this pizza?

${ingredients}
"""

    guard = gd.Guard.from_string(
        validators,
        string_description=description,
        prompt=prompt,
        instructions=instructions,
    )
    final_output = guard(
        llm_api=get_static_openai_create_func(),
        prompt_params={"ingredients": "tomato, cheese, sour cream"},
        num_reasks=1,
        max_tokens=100,
    )

    assert final_output.validated_output == string.LLM_OUTPUT_REASK

    call = guard.history.first

    # Check that the guard state object has the correct number of re-asks.
    assert call.iterations.length == 2

    # For orginal prompt and output
    assert call.compiled_instructions == string.COMPILED_INSTRUCTIONS
    assert call.compiled_prompt == string.COMPILED_PROMPT
    assert call.iterations.first.raw_output == string.LLM_OUTPUT
    assert call.iterations.first.validation_response == string.VALIDATED_OUTPUT_REASK

    # For re-asked prompt and output
    assert call.iterations.last.inputs.prompt == gd.Prompt(string.COMPILED_PROMPT_REASK)
    # Same as above
    assert call.reask_prompts.last == string.COMPILED_PROMPT_REASK
    assert call.raw_outputs.last == string.LLM_OUTPUT_REASK
    assert call.guarded_output == string.LLM_OUTPUT_REASK<|MERGE_RESOLUTION|>--- conflicted
+++ resolved
@@ -23,11 +23,7 @@
     register_validator,
 )
 
-<<<<<<< HEAD
-from .mock_llm_outputs import MockLiteLLMCallable, MockOpenAIChatCallable
-=======
-from .mock_llm_outputs import MockOpenAICallable
->>>>>>> 00ae4acb
+from .mock_llm_outputs import MockLiteLLMCallable
 from .test_assets import python_rail, string
 
 
@@ -51,7 +47,7 @@
 
 def test_python_rail(mocker):
     mock_invoke_llm = mocker.patch(
-        "guardrails.llm_providers.OpenAIChatCallable._invoke_llm"
+        "guardrails.llm_providers.MockLiteLLMCallable._invoke_llm"
     )
     mock_invoke_llm.side_effect = [
         LLMResponse(
