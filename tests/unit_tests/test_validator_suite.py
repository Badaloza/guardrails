--- conflicted
+++ resolved
@@ -8,10 +8,7 @@
 from guardrails.utils.openai_utils import get_static_openai_create_func
 from guardrails.validator_base import OnFailAction
 from guardrails.validators import FailResult
-<<<<<<< HEAD
 from tests.integration_tests.mock_llm_outputs import MockLiteLLMCallable
-=======
->>>>>>> 00ae4acb
 from tests.unit_tests.validators.test_parameters import (
     validator_test_pass_fail,
     validator_test_prompt,
@@ -47,15 +44,10 @@
 def test_validator_python_string(
     mocker, validator_test_data: Dict[str, Dict[str, str]]
 ):
-<<<<<<< HEAD
-    mocker.patch("guardrails.llm_providers.LiteLLMCallable", new=MockLiteLLMCallable)
-
-=======
->>>>>>> 00ae4acb
     for validator_name in validator_test_data:
         print("testing validator: ", validator_name)
         mocker.patch(
-            "guardrails.llm_providers.OpenAICallable._invoke_llm",
+            "guardrails.llm_providers.LiteLLMCallable._invoke_llm",
             return_value=LLMResponse(
                 output=validator_test_data[validator_name]["output"],
                 prompt_token_count=123,
