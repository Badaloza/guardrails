--- conflicted
+++ resolved
@@ -897,19 +897,11 @@
     [
         (
             OnFailAction.REASK,
-<<<<<<< HEAD
-            "Prompt validation failed: incorrect_value='What kind of pet should I get?' fail_results=[FailResult(outcome='fail', error_message='must be exactly two words', fix_value='What kind', metadata=None)] path=None",  # noqa
-            "Instructions validation failed: incorrect_value='What kind of pet should I get?' fail_results=[FailResult(outcome='fail', error_message='must be exactly two words', fix_value='What kind', metadata=None)] path=None",  # noqa
-            "Message history validation failed: incorrect_value='What kind of pet should I get?' fail_results=[FailResult(outcome='fail', error_message='must be exactly two words', fix_value='What kind', metadata=None)] path=None",  # noqa
-            "Prompt validation failed: incorrect_value='\\nThis is not two words\\n' fail_results=[FailResult(outcome='fail', error_message='must be exactly two words', fix_value='This is', metadata=None)] path=None",  # noqa
-            "Instructions validation failed: incorrect_value='\\nThis also is not two words\\n' fail_results=[FailResult(outcome='fail', error_message='must be exactly two words', fix_value='This also', metadata=None)] path=None",  # noqa
-=======
-            "Prompt validation failed: incorrect_value='What kind of pet should I get?\\n\\nJson Output:\\n\\n' fail_results=[FailResult(outcome='fail', metadata=None, validated_chunk=None, error_message='must be exactly two words', fix_value='What kind', error_spans=None)] path=None",  # noqa
-            "Instructions validation failed: incorrect_value='What kind of pet should I get?' fail_results=[FailResult(outcome='fail', metadata=None, validated_chunk=None, error_message='must be exactly two words', fix_value='What kind', error_spans=None)] path=None",  # noqa
-            "Message history validation failed: incorrect_value='What kind of pet should I get?' fail_results=[FailResult(outcome='fail', metadata=None, validated_chunk=None, error_message='must be exactly two words', fix_value='What kind', error_spans=None)] path=None",  # noqa
-            "Prompt validation failed: incorrect_value='\\nThis is not two words\\n\\n\\nString Output:\\n\\n' fail_results=[FailResult(outcome='fail', metadata=None, validated_chunk=None, error_message='must be exactly two words', fix_value='This is', error_spans=None)] path=None",  # noqa
-            "Instructions validation failed: incorrect_value='\\nThis also is not two words\\n' fail_results=[FailResult(outcome='fail', metadata=None, validated_chunk=None, error_message='must be exactly two words', fix_value='This also', error_spans=None)] path=None",  # noqa
->>>>>>> 3265a1ce
+            "Prompt validation failed: incorrect_value='What kind of pet should I get?' fail_results=[FailResult(outcome='fail', validated_chunk=None, error_message='must be exactly two words', fix_value='What kind', metadata=None)] path=None",  # noqa
+            "Instructions validation failed: incorrect_value='What kind of pet should I get?' fail_results=[FailResult(outcome='fail', validated_chunk=None, error_message='must be exactly two words', fix_value='What kind', metadata=None)] path=None",  # noqa
+            "Message history validation failed: incorrect_value='What kind of pet should I get?' fail_results=[FailResult(outcome='fail', validated_chunk=None,error_message='must be exactly two words', fix_value='What kind', metadata=None)] path=None",  # noqa
+            "Prompt validation failed: incorrect_value='\\nThis is not two words\\n' fail_results=[FailResult(outcome='fail', validated_chunk=None, error_message='must be exactly two words', fix_value='This is', metadata=None)] path=None",  # noqa
+            "Instructions validation failed: incorrect_value='\\nThis also is not two words\\n' fail_results=[FailResult(outcome='fail', validated_chunk=None, error_message='must be exactly two words', fix_value='This also', metadata=None)] path=None",  # noqa
         ),
         (
             OnFailAction.FILTER,
