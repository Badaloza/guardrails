--- conflicted
+++ resolved
@@ -521,7 +521,6 @@
     assert mod_value == NO_SECRETS_CODE_SNIPPET
 
 
-<<<<<<< HEAD
 def test_toxic_language():
     """Test ToxicLanguage validator's get_toxicity() method.
 
@@ -549,7 +548,7 @@
     """
     pred_labels = validator.get_toxicity(non_toxic_text)
     assert len(pred_labels) == 0
-=======
+    
 def custom_fix_on_fail_handler(value: Any, fail_results: List[FailResult]):
     return value + " " + value
 
@@ -643,5 +642,4 @@
     elif isinstance(expected_result, FieldReAsk):
         assert guard.history.first.iterations.first.reasks[0] == expected_result
     else:
-        assert response.validated_output == expected_result
->>>>>>> 59057f00
+        assert response.validated_output == expected_result