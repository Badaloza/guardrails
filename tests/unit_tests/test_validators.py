# noqa:W291
import os
from typing import Any, Dict, List

import openai
import pytest
from pydantic import BaseModel, Field

from guardrails import Guard
from guardrails.datatypes import DataType
from guardrails.schema import StringSchema
from guardrails.utils.openai_utils import OPENAI_VERSION
from guardrails.utils.reask_utils import FieldReAsk
from guardrails.validator_base import (
    FailResult,
    Filter,
    PassResult,
    Refrain,
    ValidationResult,
    ValidatorError,
    check_refrain_in_dict,
    filter_in_dict,
    register_validator,
)
from guardrails.validators import (
    BugFreeSQL,
    DetectSecrets,
    ExtractedSummarySentencesMatch,
    ExtractiveSummary,
    ProvenanceV1,
    SimilarToDocument,
    SimilarToList,
    SqlColumnPresence,
    TwoWords,
    ValidLength,
)

from .mock_embeddings import MOCK_EMBEDDINGS, mock_create_embedding
from .mock_provenance_v1 import mock_chat_completion, mock_chromadb_query_function
from .mock_secrets import (
    EXPECTED_SECRETS_CODE_SNIPPET,
    NO_SECRETS_CODE_SNIPPET,
    SECRETS_CODE_SNIPPET,
)


@pytest.mark.parametrize(
    "input_dict, expected",
    [
        ({"a": 1, "b": Refrain()}, True),
        ({"a": 1, "b": {"c": 2, "d": Refrain()}}, True),
        ({"a": [1, 2, Refrain()], "b": 4}, True),
        ({"a": [1, 2, {"c": Refrain()}]}, True),
        ({"a": [1, 2, [3, 4, Refrain()]]}, True),
        ({"a": 1}, False),
    ],
)
def test_check_refrain(input_dict, expected):
    assert check_refrain_in_dict(input_dict) == expected


@pytest.mark.parametrize(
    "input_dict, expected_dict",
    [
        ({"a": 1, "b": Filter(), "c": 3}, {"a": 1, "c": 3}),
        (
            {"a": 1, "b": {"c": 2, "d": Filter()}, "e": 4},
            {"a": 1, "b": {"c": 2}, "e": 4},
        ),
        ({"a": [1, 2, Filter()], "b": 4}, {"a": [1, 2], "b": 4}),
        ({"a": [1, 2, {"c": Filter(), "d": 3}]}, {"a": [1, 2, {"d": 3}]}),
        ({"a": [1, 2, [3, 4, Filter()]]}, {"a": [1, 2, [3, 4]]}),
        ({"a": 1}, {"a": 1}),
    ],
)
def test_filter_in_dict(input_dict, expected_dict):
    assert filter_in_dict(input_dict) == expected_dict


# TODO: Implement testing with models on CI
@pytest.mark.skip(
    reason="This test requires the text-embedding-ada-002 embedding model."
    " Testing with models needs to be implemented."
)
def test_similar_to_document_validator():
    import os

    datapath = os.path.abspath(os.path.dirname(__file__) + "/../data/article1.txt")
    val = SimilarToDocument(
        document=open(datapath, "r").read(),
        model="text-embedding-ada-002",
        threshold=0.85,
    )
    summary = "All legislative powers are held by a Congress"
    " consisting of two chambers, the Senate and the House of Representatives."
    assert isinstance(val.validate(summary, {}), PassResult)


class TestBugFreeSQLValidator:
    def test_bug_free_sql(self):
        # TODO Make this robust by computing the abs path of the sql file
        # relative to this file
        val = BugFreeSQL(
            schema_file="./tests/unit_tests/test_assets/valid_schema.sql",
            conn="sqlite://",
        )
        bad_query = "select name, fro employees"
        result = val.validate(bad_query, {})
        assert isinstance(result, FailResult)
        assert result.error_message != ""

        good_query = "select name from employees;"
        assert isinstance(val.validate(good_query, {}), PassResult)

    def test_long_sql_schema_no_exception(self):
        val = BugFreeSQL(
            schema_file="./tests/unit_tests/test_assets/spider.sql",
            conn="sqlite://",
        )
        assert val is not None

    def test_bug_free_sql_simple(self):
        val = BugFreeSQL()
        bad_query = "select name, fro employees"

        result = val.validate(bad_query, {})
        assert isinstance(result, FailResult)
        assert result.error_message != ""

        good_query = "select name from employees;"
        assert isinstance(val.validate(good_query, {}), PassResult)

    def test_sql_column_presense(self):
        sql = "select name, age from employees;"
        columns = ["name", "address"]
        val = SqlColumnPresence(cols=columns)

        result = val.validate(sql, {})
        assert isinstance(result, FailResult)
        assert result.error_message in (
            "Columns [age] not in [name, address]",
            "Columns [age] not in [address, name]",
        )


def test_summary_validators(mocker):
    pytest.importorskip("nltk", reason="nltk is not installed")
    pytest.importorskip("thefuzz", reason="thefuzz is not installed")

    if OPENAI_VERSION.startswith("0"):
        mocker.patch("openai.Embedding.create", new=mock_create_embedding)
    else:
        mocker.patch(
            "openai.resources.embeddings.Embeddings.create",
            new=mock_create_embedding,
        )

    mocker.patch("guardrails.embedding.OpenAIEmbedding.output_dim", new=2)

    summary = "It was a nice day. I went to the park. I saw a dog."
    metadata = {
        "filepaths": [
            "./tests/unit_tests/test_assets/article1.txt",
            "./tests/unit_tests/test_assets/article2.txt",
        ]
    }

    val = ExtractedSummarySentencesMatch(threshold=0.1)
    result = val.validate(summary, metadata)
    assert isinstance(result, PassResult)
    assert "citations" in result.metadata
    assert "summary_with_citations" in result.metadata
    assert result.metadata["citations"] == {1: 1, 2: 1, 3: 1}
    assert (
        result.metadata["summary_with_citations"]
        == """It was a nice day. [1] I went to the park. [1] I saw a dog. [1]

[1] ./tests/unit_tests/test_assets/article1.txt
[2] ./tests/unit_tests/test_assets/article2.txt"""
    )

    val = ExtractiveSummary(
        threshold=30,
    )
    result = val.validate(summary, metadata)
    assert isinstance(result, PassResult)
    assert "citations" in result.metadata
    assert "summary_with_citations" in result.metadata
    assert result.metadata["citations"] == {1: 1, 2: 2, 3: 1}
    assert (
        result.metadata["summary_with_citations"]
        == """It was a nice day. [1] I went to the park. [2] I saw a dog. [1]

[1] ./tests/unit_tests/test_assets/article1.txt
[2] ./tests/unit_tests/test_assets/article2.txt"""
    )


@register_validator("mycustomhellovalidator", data_type="string")
def hello_validator(value: Any, metadata: Dict[str, Any]) -> ValidationResult:
    if "hello" in value.lower():
        return FailResult(
            error_message="Hello is too basic, try something more creative.",
            fix_value="hullo",
        )
    return PassResult()


def test_validator_as_tuple():
    # (Callable, on_fail) tuple fix
    class MyModel(BaseModel):
        a_field: str = Field(..., validators=[(hello_validator, "fix")])

    guard = Guard.from_pydantic(MyModel)
    output = guard.parse(
        '{"a_field": "hello there yo"}',
        num_reasks=0,
    )

    assert output.validated_output == {"a_field": "hullo"}

    # (string, on_fail) tuple fix

    class MyModel(BaseModel):
        a_field: str = Field(
            ..., validators=[("two_words", "reask"), ("mycustomhellovalidator", "fix")]
        )

    guard = Guard.from_pydantic(MyModel)
    output = guard.parse(
        '{"a_field": "hello there yo"}',
        num_reasks=0,
    )

    assert output.validated_output == {"a_field": "hullo"}

    # (Validator, on_fail) tuple fix

    class MyModel(BaseModel):
        a_field: str = Field(..., validators=[(TwoWords(), "fix")])

    guard = Guard.from_pydantic(MyModel)
    output = guard.parse(
        '{"a_field": "hello there yo"}',
        num_reasks=0,
    )

    assert output.validated_output == {"a_field": "hello there"}

    # (Validator, on_fail) tuple reask

    hullo_reask = FieldReAsk(
        incorrect_value="hello there yo",
        fail_results=[
            FailResult(
                error_message="Hello is too basic, try something more creative.",
                fix_value="hullo",
            )
        ],
        path=["a_field"],
    )

    class MyModel(BaseModel):
        a_field: str = Field(..., validators=[(hello_validator, "reask")])

    guard = Guard.from_pydantic(MyModel)

    output = guard.parse(
        '{"a_field": "hello there yo"}',
        num_reasks=0,
    )

    assert output.validated_output == {"a_field": "hullo"}
    assert guard.history.first.iterations.first.reasks[0] == hullo_reask

    hello_reask = FieldReAsk(
        incorrect_value="hello there yo",
        fail_results=[
            FailResult(
                error_message="must be exactly two words",
                fix_value="hello there",
            )
        ],
        path=["a_field"],
    )

    # (string, on_fail) tuple reask

    class MyModel(BaseModel):
        a_field: str = Field(..., validators=[("two-words", "reask")])

    guard = Guard.from_pydantic(MyModel)

    output = guard.parse(
        '{"a_field": "hello there yo"}',
        num_reasks=0,
    )

    assert output.validated_output == {"a_field": "hello there"}
    assert guard.history.first.iterations.first.reasks[0] == hello_reask

    # (Validator, on_fail) tuple reask

    class MyModel(BaseModel):
        a_field: str = Field(..., validators=[(TwoWords(), "reask")])

    guard = Guard.from_pydantic(MyModel)

    output = guard.parse(
        '{"a_field": "hello there yo"}',
        num_reasks=0,
    )

    assert output.validated_output == {"a_field": "hello there"}
    assert guard.history.first.iterations.first.reasks[0] == hello_reask

    # Fail on string

    class MyModel(BaseModel):
        a_field: str = Field(..., validators=["two-words"])

    with pytest.raises(ValueError):
        Guard.from_pydantic(MyModel)


def test_custom_func_validator():
    rail_str = """
    <rail version="0.1">
    <output>
        <string name="greeting"
                validators="mycustomhellovalidator"
                on-fail-mycustomhellovalidator="fix"/>
    </output>
    </rail>
    """

    guard = Guard.from_rail_string(rail_str)

    output = guard.parse(
        '{"greeting": "hello"}',
        num_reasks=0,
    )
    assert output.validated_output == {"greeting": "hullo"}

    call = guard.history.first
    assert call.iterations.length == 1
    validator_log = call.iterations.first.validator_logs[0]
    assert validator_log.validator_name == "mycustomhellovalidator"
    assert validator_log.validation_result == FailResult(
        error_message="Hello is too basic, try something more creative.",
        fix_value="hullo",
    )


def test_bad_validator():
    with pytest.raises(ValueError):

        @register_validator("mycustombadvalidator", data_type="string")
        def validate(value: Any) -> ValidationResult:
            pass


def test_provenance_v1(mocker):
    """Test initialisation of ProvenanceV1."""
    if OPENAI_VERSION.startswith("0"):
        mocker.patch("openai.ChatCompletion.create", new=mock_chat_completion)
    else:
        mocker.patch(
            "openai.resources.chat.completions.Completions.create",
            new=mock_chat_completion,
        )

    API_KEY = "<YOUR_KEY>"
    LLM_RESPONSE = "This is a sentence."

    # Initialise Guard from string
    string_guard = Guard.from_string(
        validators=[
            ProvenanceV1(
                validation_method="full",
                llm_callable="gpt-3.5-turbo",
                top_k=3,
                max_tokens=100,
                on_fail="fix",
            )
        ],
        description="testmeout",
    )

    output_schema: StringSchema = string_guard.rail.output_schema
    data_type: DataType = output_schema.root_datatype
    validators = data_type.validators_attr.validators
    prov_validator: ProvenanceV1 = validators[0]

    # Check types remain intact
    assert isinstance(prov_validator._validation_method, str)
    assert isinstance(prov_validator._top_k, int)
    assert isinstance(prov_validator._max_tokens, int)

    # Test guard.parse() with 3 different ways of setting the OpenAI API key API key

    # 1. Setting the API key directly
    if OPENAI_VERSION.startswith("0"):  # not supported in v1 anymore
        openai.api_key = API_KEY

    output = string_guard.parse(
        llm_output=LLM_RESPONSE,
        metadata={"query_function": mock_chromadb_query_function},
    )
    assert output.validated_output == LLM_RESPONSE

    # 2. Setting the environment variable
    os.environ["OPENAI_API_KEY"] = API_KEY
    output = string_guard.parse(
        llm_output=LLM_RESPONSE,
        metadata={"query_function": mock_chromadb_query_function},
    )
    assert output.validated_output == LLM_RESPONSE

    # 3. Passing the API key as an argument
    output = string_guard.parse(
        llm_output=LLM_RESPONSE,
        metadata={"query_function": mock_chromadb_query_function},
        api_key=API_KEY,
        api_base="https://api.openai.com",
    )
    assert output.validated_output == LLM_RESPONSE


@pytest.mark.parametrize(
    "min,max,expected_xml",
    [
        (0, 12, "length: 0 12"),
        ("0", "12", "length: 0 12"),
        (None, 12, "length: None 12"),
        (1, None, "length: 1 None"),
    ],
)
def test_to_xml_attrib(min, max, expected_xml):
    validator = ValidLength(min=min, max=max)
    xml_validator = validator.to_xml_attrib()

    assert xml_validator == expected_xml


def test_similar_to_list():
    # Mock embedding function
    def embed_function(text: str):
        """Mock embedding function."""
        return MOCK_EMBEDDINGS[text]

    # Initialise validator
    validator = SimilarToList()

    # Test get_semantic_similarity method
    similarity = validator.get_semantic_similarity(
        "broadcom", "broadcom", embed_function
    )
    # Assert that similarity is very close to 0
    assert similarity == pytest.approx(0.0, abs=1e-2)


def test_detect_secrets():
    """Test the DetectSecrets validator.

    1. Test with dummy code snippet with secrets
    2. Test with dummy code snippet without secrets

    No mock functions are used in this test, as we are testing the actual
    functionality of the detect_secrets package, which is used by the
    DetectSecrets validator.
    """
    # Initialise validator
    validator = DetectSecrets()

    # ----------------------------
    # 1. Test get_unique_secrets and get_modified_value
    # with dummy code snippet with secrets
    unique_secrets, lines = validator.get_unique_secrets(SECRETS_CODE_SNIPPET)

    # Check types of unique_secrets and lines
    assert isinstance(unique_secrets, dict)
    assert isinstance(lines, list)

    # Check if unique_secrets contains exactly 2 secrets
    assert len(unique_secrets.keys()) == 2

    # Check if lines contains exactly 7 lines
    assert len(lines) == 7

    # Check if temp.txt does not exist in current directory
    assert not os.path.exists(validator.temp_file_name)

    mod_value = validator.get_modified_value(unique_secrets, lines)
    assert mod_value != SECRETS_CODE_SNIPPET
    assert mod_value == EXPECTED_SECRETS_CODE_SNIPPET

    # ----------------------------
    # 2. Test get_unique_secrets and get_modified_value
    # with dummy code snippet without secrets
    unique_secrets, lines = validator.get_unique_secrets(NO_SECRETS_CODE_SNIPPET)

    # Check types of unique_secrets and lines
    assert isinstance(unique_secrets, dict)
    assert isinstance(lines, list)

    # Check if unique_secrets is empty
    assert len(unique_secrets.keys()) == 0

    # Check if lines contains exactly 10 lines
    assert len(lines) == 10

    # Check if temp.txt does not exist in current directory
    assert not os.path.exists(validator.temp_file_name)

    mod_value = validator.get_modified_value(unique_secrets, lines)

    # Check if mod_value is same as code_snippet,
    # as there are no secrets in code_snippet
    assert mod_value == NO_SECRETS_CODE_SNIPPET


def custom_fix_on_fail_handler(value: Any, fail_results: List[FailResult]):
    return value + " " + value


def custom_reask_on_fail_handler(value: Any, fail_results: List[FailResult]):
    return FieldReAsk(incorrect_value=value, fail_results=fail_results)


def custom_exception_on_fail_handler(value: Any, fail_results: List[FailResult]):
    raise ValidatorError("Something went wrong!")


def custom_filter_on_fail_handler(value: Any, fail_results: List[FailResult]):
    return Filter()


def custom_refrain_on_fail_handler(value: Any, fail_results: List[FailResult]):
    return Refrain()


@pytest.mark.parametrize(
    "validator_func, expected_result",
    [
        (
            custom_fix_on_fail_handler,
            {"pet_type": "dog dog", "name": "Fido"},
        ),
        (
            custom_reask_on_fail_handler,
            FieldReAsk(
                incorrect_value="dog",
                path=["pet_type"],
                fail_results=[
                    FailResult(
                        error_message="must be exactly two words",
                        fix_value="dog",
                    )
                ],
            ),
        ),
        (
            custom_exception_on_fail_handler,
            ValidatorError,
        ),
        (
            custom_filter_on_fail_handler,
            {"name": "Fido"},
        ),
        (
            custom_refrain_on_fail_handler,
            {},
        ),
    ],
)
@pytest.mark.parametrize(
    "validator_spec",
    [
        lambda val_func: TwoWords(on_fail=val_func),
        lambda val_func: ("two-words", val_func),
    ],
)
def test_custom_on_fail_handler(
    validator_spec,
    validator_func,
    expected_result,
):
    prompt = """
        What kind of pet should I get and what should I name it?

        ${gr.complete_json_suffix_v2}
    """

    output = """
    {
       "pet_type": "dog",
       "name": "Fido"
    }
    """

    class Pet(BaseModel):
        pet_type: str = Field(
            description="Species of pet", validators=[validator_spec(validator_func)]
        )
        name: str = Field(description="a unique pet name")

    guard = Guard.from_pydantic(output_class=Pet, prompt=prompt)
    response = guard.parse(output, num_reasks=0)
    if isinstance(expected_result, type) and issubclass(expected_result, Exception):
        assert response.error is not None
        assert response.error == "Something went wrong!"
    elif isinstance(expected_result, FieldReAsk):
        assert guard.history.first.iterations.first.reasks[0] == expected_result
    else:
<<<<<<< HEAD
        validated_output = guard.parse(output, num_reasks=0)
        if isinstance(expected_result, FieldReAsk):
            assert (
                guard.guard_state.all_histories[0].history[0].reasks[0]
                == expected_result
            )
        else:
            assert validated_output == expected_result


def test_xml_input_validation():
    rail_str = """
<rail version="0.1">
<prompt validators="two-words">
This is not two words
</prompt>
<output type="string">
</output>
</rail>"""
    guard = Guard.from_rail_string(rail_str)
    with pytest.raises(ValueError):
        guard.parse("")
=======
        assert response.validated_output == expected_result
>>>>>>> ee18b8c0
<|MERGE_RESOLUTION|>--- conflicted
+++ resolved
@@ -613,7 +613,6 @@
     elif isinstance(expected_result, FieldReAsk):
         assert guard.history.first.iterations.first.reasks[0] == expected_result
     else:
-<<<<<<< HEAD
         validated_output = guard.parse(output, num_reasks=0)
         if isinstance(expected_result, FieldReAsk):
             assert (
@@ -634,8 +633,5 @@
 </output>
 </rail>"""
     guard = Guard.from_rail_string(rail_str)
-    with pytest.raises(ValueError):
-        guard.parse("")
-=======
-        assert response.validated_output == expected_result
->>>>>>> ee18b8c0
+    with pytest.raises(ValidatorError):
+        guard.parse("")