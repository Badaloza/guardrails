import importlib.util
<<<<<<< HEAD
from typing import Any, Callable, Dict
=======
from typing import Any, Callable, Iterable
>>>>>>> 5fbf5363
from unittest.mock import MagicMock

import pytest
from pydantic import BaseModel

from guardrails.llm_providers import (
    ArbitraryCallable,
    AsyncArbitraryCallable,
    LLMResponse,
    PromptCallableException,
    chat_prompt,
    get_llm_ask,
)
from guardrails.utils.openai_utils import OPENAI_VERSION

from .mocks import MockAsyncOpenAILlm, MockOpenAILlm

# def test_openai_callable_retries_on_retryable_errors(mocker):
#     llm = MockCustomLlm()
#     fail_retryable_spy = mocker.spy(llm, "fail_retryable")
#
#     arbitrary_callable = ArbitraryCallable(llm.fail_retryable, prompt="Hello")
#     response = arbitrary_callable()
#
#     assert fail_retryable_spy.call_count == 2
#     assert isinstance(response, LLMResponse) is True
#     assert response.output == "Hello world!"
#     assert response.prompt_token_count is None
#     assert response.response_token_count is None


@pytest.mark.skipif(not OPENAI_VERSION.startswith("0"), reason="OpenAI v0 only")
def test_openai_callable_does_not_retry_on_non_retryable_errors(mocker):
    mock_environ = mocker.patch("os.environ.get")
    mock_environ.return_value = "sk-xxxxxxxxxxxxxx"

    with pytest.raises(Exception) as e:
        llm = MockOpenAILlm()
        fail_non_retryable_spy = mocker.spy(llm, "fail_non_retryable")

        arbitrary_callable = ArbitraryCallable(llm.fail_retryable, prompt="Hello")
        arbitrary_callable()

        assert fail_non_retryable_spy.call_count == 1
        assert isinstance(e, PromptCallableException) is True
        assert (
            str(e)
            == "The callable `fn` passed to `Guard(fn, ...)` failed with the following error: `Non-Retryable Error!`. Make sure that `fn` can be called as a function that takes in a single prompt string and returns a string."  # noqa
        )


def test_openai_callable_does_not_retry_on_success(mocker):
    mock_environ = mocker.patch("os.environ.get")
    mock_environ.return_value = "sk-xxxxxxxxxxxxxx"

    llm = MockOpenAILlm()
    succeed_spy = mocker.spy(llm, "succeed")

    arbitrary_callable = ArbitraryCallable(llm.succeed, prompt="Hello")
    response = arbitrary_callable()

    assert succeed_spy.call_count == 1
    assert isinstance(response, LLMResponse) is True
    assert response.output == "Hello world!"
    assert response.prompt_token_count is None
    assert response.response_token_count is None


# @pytest.mark.asyncio
# async def test_async_openai_callable_retries_on_retryable_errors(mocker):
#     llm = MockAsyncCustomLlm()
#     fail_retryable_spy = mocker.spy(llm, "fail_retryable")
#
#     arbitrary_callable = AsyncArbitraryCallable(llm.fail_retryable, prompt="Hello")
#     response = await arbitrary_callable()
#
#     assert fail_retryable_spy.call_count == 2
#     assert isinstance(response, LLMResponse) is True
#     assert response.output == "Hello world!"
#     assert response.prompt_token_count is None
#     assert response.response_token_count is None


# Passing
@pytest.mark.skipif(not OPENAI_VERSION.startswith("0"), reason="OpenAI v0 only")
@pytest.mark.asyncio
async def test_async_openai_callable_does_not_retry_on_non_retryable_errors(mocker):
    mock_environ = mocker.patch("os.environ.get")
    mock_environ.return_value = "sk-xxxxxxxxxxxxxx"
    with pytest.raises(Exception) as e:
        llm = MockAsyncOpenAILlm()
        fail_non_retryable_spy = mocker.spy(llm, "fail_non_retryable")

        arbitrary_callable = AsyncArbitraryCallable(llm.fail_retryable, prompt="Hello")
        await arbitrary_callable()

        assert fail_non_retryable_spy.call_count == 1
        assert isinstance(e, PromptCallableException) is True
        assert (
            str(e)
            == "The callable `fn` passed to `Guard(fn, ...)` failed with the following error: `Non-Retryable Error!`. Make sure that `fn` can be called as a function that takes in a single prompt string and returns a string."  # noqa
        )


@pytest.mark.asyncio
async def test_async_openai_callable_does_not_retry_on_success(mocker):
    mock_environ = mocker.patch("os.environ.get")
    mock_environ.return_value = "sk-xxxxxxxxxxxxxx"

    llm = MockAsyncOpenAILlm()
    succeed_spy = mocker.spy(llm, "succeed")

    arbitrary_callable = AsyncArbitraryCallable(llm.succeed, prompt="Hello")
    response = await arbitrary_callable()

    assert succeed_spy.call_count == 1
    assert isinstance(response, LLMResponse) is True
    assert response.output == "Hello world!"
    assert response.prompt_token_count is None
    assert response.response_token_count is None


@pytest.fixture(scope="module")
def openai_chat_mock():
    if OPENAI_VERSION.startswith("0"):
        return {
            "choices": [
                {
                    "message": {"content": "Mocked LLM output"},
                }
            ],
            "usage": {
                "prompt_tokens": 10,
                "completion_tokens": 20,
            },
        }
    else:
        from openai.types import CompletionUsage
        from openai.types.chat import ChatCompletion, ChatCompletionMessage
        from openai.types.chat.chat_completion import Choice

        return ChatCompletion(
            id="",
            choices=[
                Choice(
                    finish_reason="stop",
                    index=0,
                    message=ChatCompletionMessage(
                        content="Mocked LLM output",
                        role="assistant",
                    ),
                ),
            ],
            created=0,
            model="",
            object="chat.completion",
            usage=CompletionUsage(
                completion_tokens=20,
                prompt_tokens=10,
                total_tokens=30,
            ),
        )


@pytest.fixture(scope="module")
def openai_chat_stream_mock():
    def gen():
        # Returns a generator object
        for i in range(4, 8):
            yield {
                "choices": [
                    {
                        "index": 0,
                        "delta": {"content": f"{i},"},
                        "finish_reason": None,
                    }
                ]
            }

    return gen()


@pytest.fixture(scope="module")
def openai_mock():
    if OPENAI_VERSION.startswith("0"):
        return {
            "choices": [
                {
                    "text": "Mocked LLM output",
                }
            ],
            "usage": {
                "prompt_tokens": 10,
                "completion_tokens": 20,
            },
        }
    else:
        from openai.types import Completion, CompletionChoice, CompletionUsage

        return Completion(
            id="",
            choices=[
                CompletionChoice(
                    finish_reason="stop",
                    index=0,
                    logprobs=None,
                    text="Mocked LLM output",
                ),
            ],
            created=0,
            model="",
            object="text_completion",
            usage=CompletionUsage(
                completion_tokens=20,
                prompt_tokens=10,
                total_tokens=30,
            ),
        )


@pytest.fixture(scope="module")
def openai_stream_mock():
    def gen():
        # Returns a generator object
        for i in range(4, 8):
            yield {
                "choices": [{"text": f"{i},", "finish_reason": None}],
                "model": "openai-model-name",
            }

    return gen()


def test_openai_callable(mocker, openai_mock):
    mock_environ = mocker.patch("os.environ.get")
    mock_environ.return_value = "sk-xxxxxxxxxxxxxx"

    if OPENAI_VERSION.startswith("0"):
        mocker.patch("openai.Completion.create", return_value=openai_mock)
    else:
        mocker.patch("openai.resources.Completions.create", return_value=openai_mock)

    from guardrails.llm_providers import OpenAICallable

    openai_callable = OpenAICallable()

    response = openai_callable(text="Hello")

    assert isinstance(response, LLMResponse) is True
    assert response.output == "Mocked LLM output"
    assert response.prompt_token_count == 10
    assert response.response_token_count == 20


def test_openai_stream_callable(mocker, openai_stream_mock):
    mock_environ = mocker.patch("os.environ.get")
    mock_environ.return_value = "sk-xxxxxxxxxxxxxx"

    if OPENAI_VERSION.startswith("0"):
        mocker.patch("openai.Completion.create", return_value=openai_stream_mock)
    else:
        mocker.patch(
            "openai.resources.Completions.create", return_value=openai_stream_mock
        )

    from guardrails.llm_providers import OpenAICallable

    openai_callable = OpenAICallable()
    response = openai_callable(text="1,2,3,", stream=True)

    assert isinstance(response, LLMResponse) is True
    assert isinstance(response.stream_output, Iterable) is True

    actual_op = None
    i = 4
    for fragment in response.stream_output:
        actual_op = fragment["choices"][0]["text"]
        assert actual_op == f"{i},"
        i += 1


@pytest.mark.asyncio
@pytest.mark.skipif(not OPENAI_VERSION.startswith("0"), reason="OpenAI v0 only")
async def test_async_openai_callable(mocker, openai_mock):
    mock_environ = mocker.patch("os.environ.get")
    mock_environ.return_value = "sk-xxxxxxxxxxxxxx"

    mocker.patch("openai.Completion.acreate", return_value=openai_mock)

    from guardrails.llm_providers import AsyncOpenAICallable

    openai_callable = AsyncOpenAICallable()
    response = await openai_callable(text="Hello")

    assert isinstance(response, LLMResponse) is True
    assert response.output == "Mocked LLM output"
    assert response.prompt_token_count == 10
    assert response.response_token_count == 20


def test_openai_chat_callable(mocker, openai_chat_mock):
    mock_environ = mocker.patch("os.environ.get")
    mock_environ.return_value = "sk-xxxxxxxxxxxxxx"

    if OPENAI_VERSION.startswith("0"):
        mocker.patch("openai.ChatCompletion.create", return_value=openai_chat_mock)
    else:
        mocker.patch(
            "openai.resources.chat.completions.Completions.create",
            return_value=openai_chat_mock,
        )

    from guardrails.llm_providers import OpenAIChatCallable

    openai_chat_callable = OpenAIChatCallable()
    response = openai_chat_callable(text="Hello")

    assert isinstance(response, LLMResponse) is True
    assert response.output == "Mocked LLM output"
    assert response.prompt_token_count == 10
    assert response.response_token_count == 20


def test_openai_chat_stream_callable(mocker, openai_chat_stream_mock):
    mock_environ = mocker.patch("os.environ.get")
    mock_environ.return_value = "sk-xxxxxxxxxxxxxx"

    if OPENAI_VERSION.startswith("0"):
        mocker.patch(
            "openai.ChatCompletion.create", return_value=openai_chat_stream_mock
        )
    else:
        mocker.patch(
            "openai.resources.chat.completions.Completions.create",
            return_value=openai_chat_stream_mock,
        )
    from guardrails.llm_providers import OpenAIChatCallable

    openai_chat_callable = OpenAIChatCallable()
    response = openai_chat_callable(text="1,2,3,", stream=True)

    assert isinstance(response, LLMResponse) is True
    assert isinstance(response.stream_output, Iterable) is True

    actual_op = None
    i = 4
    for fragment in response.stream_output:
        actual_op = fragment["choices"][0]["delta"]["content"]
        assert actual_op == f"{i},"
        i += 1


@pytest.mark.asyncio
@pytest.mark.skipif(not OPENAI_VERSION.startswith("0"), reason="OpenAI v0 only")
async def test_async_openai_chat_callable(mocker, openai_chat_mock):
    mock_environ = mocker.patch("os.environ.get")
    mock_environ.return_value = "sk-xxxxxxxxxxxxxx"

    mocker.patch("openai.ChatCompletion.acreate", return_value=openai_chat_mock)

    from guardrails.llm_providers import AsyncOpenAIChatCallable

    openai_chat_callable = AsyncOpenAIChatCallable()
    response = await openai_chat_callable(text="Hello")

    assert isinstance(response, LLMResponse) is True
    assert response.output == "Mocked LLM output"
    assert response.prompt_token_count == 10
    assert response.response_token_count == 20


def test_openai_chat_model_callable(mocker, openai_chat_mock):
    mock_environ = mocker.patch("os.environ.get")
    mock_environ.return_value = "sk-xxxxxxxxxxxxxx"

    if OPENAI_VERSION.startswith("0"):
        mocker.patch("openai.ChatCompletion.create", return_value=openai_chat_mock)
    else:
        mocker.patch(
            "openai.resources.chat.completions.Completions.create",
            return_value=openai_chat_mock,
        )

    from guardrails.llm_providers import OpenAIChatCallable

    class MyModel(BaseModel):
        a: str

    openai_chat_model_callable = OpenAIChatCallable()
    response = openai_chat_model_callable(
        text="Hello",
        base_model=MyModel,
    )

    assert isinstance(response, LLMResponse) is True
    assert response.output == "Mocked LLM output"
    assert response.prompt_token_count == 10
    assert response.response_token_count == 20


@pytest.mark.asyncio
@pytest.mark.skipif(not OPENAI_VERSION.startswith("0"), reason="OpenAI v0 only")
async def test_async_openai_chat_model_callable(mocker, openai_chat_mock):
    mock_environ = mocker.patch("os.environ.get")
    mock_environ.return_value = "sk-xxxxxxxxxxxxxx"

    mocker.patch("openai.ChatCompletion.acreate", return_value=openai_chat_mock)

    from guardrails.llm_providers import AsyncOpenAIChatCallable

    class MyModel(BaseModel):
        a: str

    openai_chat_model_callable = AsyncOpenAIChatCallable()
    response = await openai_chat_model_callable(
        text="Hello",
        base_model=MyModel,
    )

    assert isinstance(response, LLMResponse) is True
    assert response.output == "Mocked LLM output"
    assert response.prompt_token_count == 10
    assert response.response_token_count == 20


@pytest.mark.skipif(
    not importlib.util.find_spec("manifest"),
    reason="manifest-ml is not installed",
)
def test_manifest_callable():
    client = MagicMock()
    client.run.return_value = "Hello world!"

    from guardrails.llm_providers import ManifestCallable

    manifest_callable = ManifestCallable()
    response = manifest_callable(text="Hello", client=client)

    assert isinstance(response, LLMResponse) is True
    assert response.output == "Hello world!"
    assert response.prompt_token_count is None
    assert response.response_token_count is None


@pytest.mark.skipif(
    not importlib.util.find_spec("manifest"),
    reason="manifest-ml is not installed",
)
@pytest.mark.asyncio
async def test_async_manifest_callable():
    client = MagicMock()

    async def return_async():
        return ["Hello world!"]

    client.arun_batch.return_value = return_async()

    from guardrails.llm_providers import AsyncManifestCallable

    manifest_callable = AsyncManifestCallable()
    response = await manifest_callable(text="Hello", client=client)

    assert isinstance(response, LLMResponse) is True
    assert response.output == "Hello world!"
    assert response.prompt_token_count is None
    assert response.response_token_count is None


@pytest.mark.skipif(
    not importlib.util.find_spec("transformers")
    and not importlib.util.find_spec("torch"),
    reason="transformers or torch is not installed",
)
@pytest.mark.parametrize(
    "model_inputs,tokenizer_call_count", [(None, 1), ({"input_ids": ["Hello"]}, 0)]
)
def test_hugging_face_model_callable(mocker, model_inputs, tokenizer_call_count):
    class MockTokenizer:
        def __call__(self, prompt: str, *args: Any, **kwds: Any) -> Dict[str, Any]:
            self.prompt = prompt
            return self

        def to(self, *args, **kwargs):
            return {"input_ids": [self.prompt]}

        def decode(self, output: str, *args, **kwargs) -> str:
            return output

    tokenizer = MockTokenizer()

    tokenizer_call_spy = mocker.spy(tokenizer, "to")
    tokenizer_decode_spy = mocker.spy(tokenizer, "decode")

    model_generate = MagicMock()
    model_generate.return_value = ["Hello there!"]

    from guardrails.llm_providers import HuggingFaceModelCallable

    hf_model_callable = HuggingFaceModelCallable()
    response = hf_model_callable(
        "Hello", model_generate=model_generate, tokenizer=tokenizer
    )

    assert tokenizer_call_spy.call_count == 1
    assert tokenizer_decode_spy.call_count == 1
    assert isinstance(response, LLMResponse) is True
    assert response.output == "Hello there!"
    assert response.prompt_token_count is None
    assert response.response_token_count is None


@pytest.mark.skipif(
    not importlib.util.find_spec("transformers")
    and not importlib.util.find_spec("torch"),
    reason="transformers or torch is not installed",
)
def test_hugging_face_pipeline_callable():
    pipeline = MagicMock()
    pipeline.return_value = [{"generated_text": "Hello there!"}]

    from guardrails.llm_providers import HuggingFacePipelineCallable

    hf_model_callable = HuggingFacePipelineCallable()
    response = hf_model_callable("Hello", pipeline=pipeline)

    assert isinstance(response, LLMResponse) is True
    assert response.output == "Hello there!"
    assert response.prompt_token_count is None
    assert response.response_token_count is None


class ReturnTempCallable(Callable):
    def __call__(*args, **kwargs) -> Any:
        return ""


@pytest.mark.parametrize(
    "llm_api, args, kwargs, expected_temperature",
    [
        (ReturnTempCallable(), [], {"temperature": 0.5}, 0.5),
        (ReturnTempCallable(), [], {}, 0),
    ],
)
def test_get_llm_ask_temperature(llm_api, args, kwargs, expected_temperature):
    result = get_llm_ask(llm_api, *args, **kwargs)
    assert "temperature" in result.init_kwargs
    assert result.init_kwargs["temperature"] == expected_temperature


@pytest.mark.skipif(
    not importlib.util.find_spec("openai"),
    reason="openai is not installed",
)
def test_get_llm_ask_openai_completion():
    import openai

    from guardrails.llm_providers import OpenAICallable

    completion_create = None
    if OPENAI_VERSION.startswith("0"):
        completion_create = openai.Completion.create
    else:
        completion_create = openai.completions.create

    prompt_callable = get_llm_ask(completion_create)

    assert isinstance(prompt_callable, OpenAICallable)


@pytest.mark.skipif(
    not importlib.util.find_spec("openai"),
    reason="openai is not installed",
)
def test_get_llm_ask_openai_chat():
    import openai

    from guardrails.llm_providers import OpenAIChatCallable

    chat_completion_create = None
    if OPENAI_VERSION.startswith("0"):
        chat_completion_create = openai.ChatCompletion.create
    else:
        chat_completion_create = openai.chat.completions.create

    prompt_callable = get_llm_ask(chat_completion_create)

    assert isinstance(prompt_callable, OpenAIChatCallable)


@pytest.mark.skipif(
    not importlib.util.find_spec("manifest"),
    reason="manifest is not installed",
)
def test_get_llm_ask_manifest():
    from manifest import Manifest

    from guardrails.llm_providers import ManifestCallable

    manifest_client = Manifest("openai")

    prompt_callable = get_llm_ask(manifest_client)

    assert isinstance(prompt_callable, ManifestCallable)


@pytest.mark.skipif(
    not importlib.util.find_spec("cohere"),
    reason="cohere is not installed",
)
def test_get_llm_ask_cohere():
    from cohere import Client

    from guardrails.llm_providers import CohereCallable

    cohere_client = Client(api_key="mock_api_key")

    prompt_callable = get_llm_ask(cohere_client.generate)

    assert isinstance(prompt_callable, CohereCallable)


@pytest.mark.skipif(
    not importlib.util.find_spec("anthropic.resources"),
    reason="antrhopic is not installed",
)
def test_get_llm_ask_anthropic():
    from anthropic import Anthropic

    from guardrails.llm_providers import AnthropicCallable

    anthropic_client = Anthropic(api_key="my_api_key")

    prompt_callable = get_llm_ask(anthropic_client.completions.create)

    assert isinstance(prompt_callable, AnthropicCallable)


@pytest.mark.skipif(
    not importlib.util.find_spec("transformers"),
    reason="transformers is not installed",
)
def test_get_llm_ask_hugging_face_model():
    from transformers import PreTrainedModel

    from guardrails.llm_providers import HuggingFaceModelCallable

    class MockModel(PreTrainedModel):
        _modules: Any

        def __init__(self, *args, **kwargs):
            self._modules = {}

        def generate(self, *args, **kwargs):
            pass

    mock_model = MockModel()

    prompt_callable = get_llm_ask(mock_model.generate)

    assert isinstance(prompt_callable, HuggingFaceModelCallable)


@pytest.mark.skipif(
    not importlib.util.find_spec("transformers"),
    reason="transformers is not installed",
)
def test_get_llm_ask_hugging_face_pipeline():
    from transformers import Pipeline

    from guardrails.llm_providers import HuggingFacePipelineCallable

    class MockPipeline(Pipeline):
        def __init__(self, *args, **kwargs):
            pass

        def _forward():
            pass

        def _sanitize_parameters():
            pass

        def postprocess():
            pass

        def preprocess():
            pass

    mock_pipeline = MockPipeline()

    prompt_callable = get_llm_ask(mock_pipeline)

    assert isinstance(prompt_callable, HuggingFacePipelineCallable)


def test_chat_prompt():
    # raises when neither msg_history or prompt are provided
    with pytest.raises(PromptCallableException):
        chat_prompt(None)<|MERGE_RESOLUTION|>--- conflicted
+++ resolved
@@ -1,9 +1,5 @@
 import importlib.util
-<<<<<<< HEAD
-from typing import Any, Callable, Dict
-=======
-from typing import Any, Callable, Iterable
->>>>>>> 5fbf5363
+from typing import Any, Callable, Dict, Iterable
 from unittest.mock import MagicMock
 
 import pytest
